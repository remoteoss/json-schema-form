/**
 * The type of validation error
 * @description
 * This type is used to determine the type of validation error that occurred.
 */
export type SchemaValidationErrorType =
  /**
   * Core validation keywords
   */
  | 'type'
  | 'required'
  | 'valid'
  | 'const'
  | 'enum'
  /**
   * Schema composition keywords (allOf, anyOf, oneOf, not)
   * These keywords apply subschemas in a logical manner according to JSON Schema spec
   */
  | 'anyOf'
  | 'oneOf'
  | 'not'
  /**
   * String validation keywords
   */
  | 'format'
  | 'minLength'
  | 'maxLength'
  | 'pattern'
  /**
   * Number validation keywords
   */
  | 'multipleOf'
  | 'maximum'
  | 'exclusiveMaximum'
  | 'minimum'
  | 'exclusiveMinimum'
  /**
   * Date validation keywords
   */
<<<<<<< HEAD
  | 'minDate'
  | 'maxDate'
  /**
   * File validation keywords
   */
  | 'fileStructure'
  | 'maxFileSize'
  | 'accept'
=======
  | 'minDate' | 'maxDate'
  /**
   * Array validation keywords
   */
  | 'minItems' | 'maxItems' | 'uniqueItems' | 'contains' | 'maxContains' | 'minContains'
>>>>>>> b7d110eb

export type ValidationErrorPath = Array<string | number>

/**
 * Validation error for schema
 */
export interface ValidationError {
  /**
   * The path to the field that has the error
   * - For field-level errors: array of field names (e.g., ['address', 'street'])
   * - For schema-level errors: empty array []
   * - For nested validations: full path to the field (e.g., ['address', 'street', 'number'])
   * - For schema composition: includes array indices (e.g., ['value', 'allOf', 0])
   * @example
   * [] // schema-level error
   * ['username'] // field-level error
   * ['address', 'street'] // nested field error
   * ['value', 'allOf', 0] // schema composition error
   */
  path: ValidationErrorPath
  /**
   * The type of validation error
   * @example
   * 'required'
   */
  validation: SchemaValidationErrorType
}<|MERGE_RESOLUTION|>--- conflicted
+++ resolved
@@ -37,7 +37,6 @@
   /**
    * Date validation keywords
    */
-<<<<<<< HEAD
   | 'minDate'
   | 'maxDate'
   /**
@@ -46,13 +45,10 @@
   | 'fileStructure'
   | 'maxFileSize'
   | 'accept'
-=======
-  | 'minDate' | 'maxDate'
   /**
    * Array validation keywords
    */
   | 'minItems' | 'maxItems' | 'uniqueItems' | 'contains' | 'maxContains' | 'minContains'
->>>>>>> b7d110eb
 
 export type ValidationErrorPath = Array<string | number>
 
