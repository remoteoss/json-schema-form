import type { SchemaValidationErrorType } from '.'
import type { JsfSchemaType, NonBooleanJsfSchema, SchemaValue } from '../types'
import { randexp } from 'randexp'
import { convertKBToMB } from '../utils'
import { DATE_FORMAT } from '../validation/custom/date'

export function getErrorMessage(
  schema: NonBooleanJsfSchema,
  value: SchemaValue,
  validation: SchemaValidationErrorType,
): string {
  const presentation = schema['x-jsf-presentation']
  switch (validation) {
    // Core validation
    case 'type':
      return getTypeErrorMessage(schema.type)
    case 'required':
      if (schema['x-jsf-presentation']?.inputType === 'checkbox') {
        return 'Please acknowledge this field'
      }
      return 'Required field'
    case 'valid':
      return 'Always fails'
    case 'const':
      return `The only accepted value is ${JSON.stringify(schema.const)}.`
    case 'enum':
      return `The option "${valueToString(value)}" is not valid.`
    // Schema composition
    case 'anyOf':
      return `The option "${valueToString(value)}" is not valid.`
    case 'oneOf':
      return `The option "${valueToString(value)}" is not valid.`
    case 'not':
      return 'The value must not satisfy the provided schema'
    // String validation
    case 'minLength':
      return `Please insert at least ${schema.minLength} characters`
    case 'maxLength':
      return `Please insert up to ${schema.maxLength} characters`
    case 'pattern':
      return `Must have a valid format. E.g. ${randexp(schema.pattern || '')}`
    case 'format':
      if (schema.format === 'email') {
        return 'Please enter a valid email address'
      }

      if (schema.format === 'date') {
        const currentDate = new Date().toISOString().split('T')[0]
        return `Must be a valid date in ${DATE_FORMAT.toLowerCase()} format. e.g. ${currentDate}`
      }

      return `Must be a valid ${schema.format} format`
    // Number validation
    case 'multipleOf':
      return `Must be a multiple of ${schema.multipleOf}`
    case 'maximum':
      return `Must be smaller or equal to ${schema.maximum}`
    case 'exclusiveMaximum':
      return `Must be smaller than ${schema.exclusiveMaximum}`
    case 'minimum':
      return `Must be greater or equal to ${schema.minimum}`
    case 'exclusiveMinimum':
      return `Must be greater than ${schema.exclusiveMinimum}`
    // Date validation
    case 'minDate':
      return `The date must be ${presentation?.minDate} or after.`
    case 'maxDate':
<<<<<<< HEAD
      return `The date must be ${presentation?.maxDate} or before.`
    // File validation
    case 'fileStructure':
      return 'Not a valid file.'
    case 'maxFileSize': {
      const limitKB = presentation?.maxFileSize
      const limitMB = typeof limitKB === 'number' ? convertKBToMB(limitKB) : 'N/A'
      return `File size too large. The limit is ${limitMB} MB.`
    }
    case 'accept': {
      const formats = presentation?.accept || 'N/A'
      return `Unsupported file format. The acceptable formats are ${formats}.`
    }
=======
      return `The date must be ${schema['x-jsf-presentation']?.maxDate} or before.`
    case 'minItems':
      throw new Error('Array support is not implemented yet')
    case 'maxItems':
      throw new Error('Array support is not implemented yet')
    case 'uniqueItems':
      throw new Error('Array support is not implemented yet')
    case 'contains':
      throw new Error('Array support is not implemented yet')
    case 'minContains':
      throw new Error('Array support is not implemented yet')
    case 'maxContains':
      throw new Error('Array support is not implemented yet')
>>>>>>> b7d110eb
  }
}

/**
 * Get the appropriate type error message based on the schema type
 */
function getTypeErrorMessage(schemaType: JsfSchemaType | JsfSchemaType[] | undefined): string {
  if (Array.isArray(schemaType)) {
    // Map 'integer' to 'number' in error messages
    const formattedTypes = schemaType.map((type) => {
      if (type === 'integer')
        return 'number'
      return type
    })

    return `The value must be a ${formattedTypes.join(' or ')}`
  }

  switch (schemaType) {
    case 'number':
    case 'integer':
      return 'The value must be a number'
    case 'boolean':
      return 'The value must be a boolean'
    case 'null':
      return 'The value must be null'
    case 'string':
      return 'The value must be a string'
    case 'object':
      return 'The value must be an object'
    case 'array':
      return 'The value must be an array'
    default:
      return schemaType ? `The value must be ${schemaType}` : 'Invalid value'
  }
}

function valueToString(value: SchemaValue): string {
  if (typeof value === 'string') {
    return value
  }
  return JSON.stringify(value)
}<|MERGE_RESOLUTION|>--- conflicted
+++ resolved
@@ -65,7 +65,6 @@
     case 'minDate':
       return `The date must be ${presentation?.minDate} or after.`
     case 'maxDate':
-<<<<<<< HEAD
       return `The date must be ${presentation?.maxDate} or before.`
     // File validation
     case 'fileStructure':
@@ -79,8 +78,7 @@
       const formats = presentation?.accept || 'N/A'
       return `Unsupported file format. The acceptable formats are ${formats}.`
     }
-=======
-      return `The date must be ${schema['x-jsf-presentation']?.maxDate} or before.`
+    // Arrays
     case 'minItems':
       throw new Error('Array support is not implemented yet')
     case 'maxItems':
@@ -93,7 +91,6 @@
       throw new Error('Array support is not implemented yet')
     case 'maxContains':
       throw new Error('Array support is not implemented yet')
->>>>>>> b7d110eb
   }
 }
 
