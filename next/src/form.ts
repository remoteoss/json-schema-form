import type { ValidationError } from './errors'
import type { Field } from './field/type'
import type { JsfObjectSchema, JsfSchema, NonBooleanJsfSchema, SchemaValue } from './types'
import { getErrorMessage } from './errors/messages'
import { buildFieldObject } from './field/object'
import { validateSchema } from './validation/schema'
import { isObjectValue } from './validation/util'

interface FormResult {
  fields: Field[]
  isError: boolean
  error: string | null
  handleValidation: (value: SchemaValue) => ValidationResult
}

/**
 * Recursive type for form error messages
 * - String for leaf error messages
 * - Nested object for nested fields
 */
export interface FormErrors {
  [key: string]: string | FormErrors
}

export interface ValidationResult {
  formErrors?: FormErrors
}

/**
 * Transform validation errors into an object with the field names as keys and the error messages as values.
 * For nested fields, creates a nested object structure rather than using dot notation.
 * When multiple errors exist for the same field, the last error message is used.
 *
 * @example
 * Single field error
 * { username: 'Required field' }
 *
 * Nested field error (using nested objects)
 * { address: { street: 'The value must be a string' } }
 *
 * Schema-level error
 * { '': 'The value must match at least one schema' }
 */
function validationErrorsToFormErrors(errors: ValidationErrorWithMessage[], _schema: NonBooleanJsfSchema, _value: SchemaValue): FormErrors | null {
  if (errors.length === 0) {
    return null
  }

  // Use a more functional approach with reduce
  return errors.reduce<FormErrors>((result, error) => {
    const { path } = error

    // Handle schema-level errors (empty path)
    if (path.length === 0) {
      result[''] = error.message
      return result
    }

    // For allOf validation errors, show the error at the field level
    const allOfIndex = path.indexOf('allOf')
    if (allOfIndex !== -1) {
      // Get the field path (everything before 'allOf')
      const fieldPath = path.slice(0, allOfIndex)
      let current = result

      // Process all segments except the last one (which will hold the message)
      fieldPath.slice(0, -1).forEach((segment) => {
        // If this segment doesn't exist yet or is currently a string (from a previous error),
        // initialize it as an object
        if (!(segment in current) || typeof current[segment] === 'string') {
          current[segment] = {}
        }

        // Cast is safe because we just ensured it's an object
        current = current[segment] as FormErrors
      })

      // Set the message at the field level
      if (fieldPath.length > 0) {
        const lastSegment = fieldPath[fieldPath.length - 1]
        current[lastSegment] = error.message
      }

      return result
    }

    // For all other paths, recursively build the nested structure
    let current = result

    // Process all segments except the last one (which will hold the message)
    path.slice(0, -1).forEach((segment) => {
      // If this segment doesn't exist yet or is currently a string (from a previous error),
      // initialize it as an object
      if (!(segment in current) || typeof current[segment] === 'string') {
        current[segment] = {}
      }

      // Cast is safe because we just ensured it's an object
      current = current[segment] as FormErrors
    })

    // Set the message at the final level
    const lastSegment = path[path.length - 1]
    current[lastSegment] = error.message

    return result
  }, {})
}

interface ValidationErrorWithMessage extends ValidationError {
  message: string
}

function getSchemaAndValueAtPath(rootSchema: JsfSchema, rootValue: SchemaValue, path: (string | number)[]): { schema: JsfSchema, value: SchemaValue } {
  let currentSchema = rootSchema
  let currentValue = rootValue

  for (const segment of path) {
    if (typeof currentSchema === 'object' && currentSchema !== null) {
      if (currentSchema.properties && currentSchema.properties[segment]) {
        currentSchema = currentSchema.properties[segment]
        if (isObjectValue(currentValue)) {
          currentValue = currentValue[segment]
        }
      }
      else if (currentSchema.items && typeof currentSchema.items !== 'boolean') {
        currentSchema = currentSchema.items
        if (Array.isArray(currentValue)) {
          currentValue = currentValue[Number(segment)]
        }
      }
      // Skip the 'allOf', 'anyOf', and 'oneOf' segments, the next segment will be the index
      else if (segment === 'allOf' && currentSchema.allOf) {
        continue
      }
      else if (segment === 'anyOf' && currentSchema.anyOf) {
        continue
      }
      else if (segment === 'oneOf' && currentSchema.oneOf) {
        continue
      }
      // If we have we are in a composition context, get the subschema
      else if (currentSchema.allOf || currentSchema.anyOf || currentSchema.oneOf) {
        const index = Number(segment)
        if (currentSchema.allOf && index >= 0 && index < currentSchema.allOf.length) {
          currentSchema = currentSchema.allOf[index]
        }
        else if (currentSchema.anyOf && index >= 0 && index < currentSchema.anyOf.length) {
          currentSchema = currentSchema.anyOf[index]
        }
        else if (currentSchema.oneOf && index >= 0 && index < currentSchema.oneOf.length) {
          currentSchema = currentSchema.oneOf[index]
        }
      }
    }
  }

  return { schema: currentSchema, value: currentValue }
}

function addErrorMessages(rootValue: SchemaValue, rootSchema: JsfSchema, errors: ValidationError[]): ValidationErrorWithMessage[] {
  return errors.map((error) => {
    const { schema: errorSchema, value: errorValue } = getSchemaAndValueAtPath(rootSchema, rootValue, error.path)

    return {
      ...error,
      message: getErrorMessage(errorSchema, errorValue, error.validation),
    }
  })
}

/**
 * Apply custom error messages from the schema to validation errors
 * @param errors - The validation errors
 * @param schema - The schema that contains custom error messages
 * @returns The validation errors with custom error messages applied
 */
function applyCustomErrorMessages(errors: ValidationErrorWithMessage[], schema: JsfSchema): ValidationErrorWithMessage[] {
  if (typeof schema !== 'object' || !schema || !errors.length) {
    return errors
  }

  return errors.map((error) => {
    // Skip if no path or empty path
    if (!error.path.length) {
      return error
    }

    // Find the schema for this error path
    let currentSchema: NonBooleanJsfSchema | null = typeof schema === 'object' ? schema : null
    let fieldSchema: NonBooleanJsfSchema | null = null

    // Navigate through the schema to find the field schema
    for (const segment of error.path) {
      if (!currentSchema || typeof currentSchema !== 'object') {
        break
      }

      if (currentSchema.properties && currentSchema.properties[segment]) {
        const nextSchema = currentSchema.properties[segment]
        // Skip if the schema is a boolean
        if (typeof nextSchema !== 'boolean') {
          currentSchema = nextSchema
          fieldSchema = currentSchema
        }
        else {
          break
        }
      }
      else if (currentSchema.items && typeof currentSchema.items !== 'boolean') {
        // Handle array items
        currentSchema = currentSchema.items
        fieldSchema = currentSchema
      }
      else {
        break
      }
    }

    // If we found a schema with custom error messages, apply them
    if (
      fieldSchema
      && fieldSchema['x-jsf-errorMessage']
      && fieldSchema['x-jsf-errorMessage'][error.validation]
    ) {
      return {
        ...error,
        message: fieldSchema['x-jsf-errorMessage'][error.validation],
      }
    }

    return error
  })
}

/**
 * Validate a value against a schema
 * @param value - The value to validate
 * @param schema - The schema to validate against
 * @returns The validation result
 */
function validate(value: SchemaValue, schema: JsfSchema, options: ValidationOptions = {}): ValidationResult {
  const result: ValidationResult = {}
  const errors = validateSchema(value, schema, options)

  // Apply custom error messages before converting to form errors
  const errorsWithMessages = addErrorMessages(value, schema, errors)
  const processedErrors = applyCustomErrorMessages(errorsWithMessages, schema)

  const formErrors = validationErrorsToFormErrors(processedErrors, schema, value)

  if (formErrors) {
    result.formErrors = formErrors
  }

  return result
}

export interface ValidationOptions {
  /**
   * A null value will be treated as undefined.
   * That means that when validating a null value, against a non-required field that is not of type 'null' or ['null']
   * the validation will succeed instead of returning a type error.
   * @default false
   */
  treatNullAsUndefined?: boolean
}

export interface CreateHeadlessFormOptions {
  initialValues?: SchemaValue
  validationOptions?: ValidationOptions
}

function buildFields(params: { schema: JsfObjectSchema }): Field[] {
  const { schema } = params
  return buildFieldObject(schema, 'root', true).fields || []
}

export function createHeadlessForm(
  schema: JsfObjectSchema,
  options: CreateHeadlessFormOptions = {},
): FormResult {
<<<<<<< HEAD
  const errors = validateSchema(options.initialValues, schema)
  const errorsWithMessages = addErrorMessages(options.initialValues, schema, errors)
  const validationResult = validationErrorsToFormErrors(errorsWithMessages, schema, options.initialValues)
=======
  const errors = validateSchema(options.initialValues, schema, options.validationOptions)
  const validationResult = validationErrorsToFormErrors(errors)
>>>>>>> eae8d41e
  const isError = validationResult !== null

  const handleValidation = (value: SchemaValue) => {
    const result = validate(value, schema, options.validationOptions)
    return result
  }

  return {
    fields: buildFields({ schema }),
    isError,
    error: null,
    handleValidation,
  }
}<|MERGE_RESOLUTION|>--- conflicted
+++ resolved
@@ -41,7 +41,7 @@
  * Schema-level error
  * { '': 'The value must match at least one schema' }
  */
-function validationErrorsToFormErrors(errors: ValidationErrorWithMessage[], _schema: NonBooleanJsfSchema, _value: SchemaValue): FormErrors | null {
+function validationErrorsToFormErrors(errors: ValidationErrorWithMessage[]): FormErrors | null {
   if (errors.length === 0) {
     return null
   }
@@ -280,14 +280,9 @@
   schema: JsfObjectSchema,
   options: CreateHeadlessFormOptions = {},
 ): FormResult {
-<<<<<<< HEAD
-  const errors = validateSchema(options.initialValues, schema)
+  const errors = validateSchema(options.initialValues, schema, options.validationOptions)
   const errorsWithMessages = addErrorMessages(options.initialValues, schema, errors)
-  const validationResult = validationErrorsToFormErrors(errorsWithMessages, schema, options.initialValues)
-=======
-  const errors = validateSchema(options.initialValues, schema, options.validationOptions)
-  const validationResult = validationErrorsToFormErrors(errors)
->>>>>>> eae8d41e
+  const validationResult = validationErrorsToFormErrors(errorsWithMessages)
   const isError = validationResult !== null
 
   const handleValidation = (value: SchemaValue) => {
