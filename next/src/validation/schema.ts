--- conflicted
+++ resolved
@@ -1,8 +1,5 @@
-<<<<<<< HEAD
 import type { ValidationError, ValidationErrorPath } from '../errors'
-=======
-import type { ValidationError, ValidationOptions } from '../form'
->>>>>>> eae8d41e
+import type { ValidationOptions } from '../form'
 import type { JsfSchema, JsfSchemaType, SchemaValue } from '../types'
 import { validateAllOf, validateAnyOf, validateNot, validateOneOf } from './composition'
 import { validateCondition } from './conditions'
@@ -58,22 +55,8 @@
     return []
   }
 
-<<<<<<< HEAD
-  // Handle null values specially
-  if (value === null) {
-    if (Array.isArray(schemaType)) {
-      return schemaType.includes('null')
-        ? []
-        : [{ path, validation: 'type' }]
-    }
-
-    return schemaType === 'null'
-      ? []
-      : [{ path, validation: 'required' }]
-=======
   if (schemaType === 'null' && value === null) {
     return []
->>>>>>> eae8d41e
   }
 
   const valueType = value === null ? 'null' : typeof value
@@ -145,14 +128,8 @@
 ): ValidationError[] {
   const valueIsUndefined = value === undefined || (value === null && options.treatNullAsUndefined)
 
-  // Handle undefined values and boolean schemas first
-<<<<<<< HEAD
-  if (value === undefined && required) {
+  if (valueIsUndefined && required) {
     return [{ path, validation: 'required' }]
-=======
-  if (valueIsUndefined && required) {
-    return [{ path, validation: 'required', message: 'Required field' }]
->>>>>>> eae8d41e
   }
 
   if (valueIsUndefined) {
