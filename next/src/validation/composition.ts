/**
 * This module implements JSON Schema composition keywords (allOf, anyOf, oneOf, not).
 * These keywords apply subschemas to the same location in the instance as the parent schema.
 * Each subschema is evaluated independently, and results are combined according to the keyword's logic.
 * @see {@link https://json-schema.org/understanding-json-schema/reference/combining.html Schema Composition}
 */

<<<<<<< HEAD
import type { ValidationError, ValidationErrorPath } from '../errors'
=======
import type { ValidationError, ValidationOptions } from '../form'
>>>>>>> eae8d41e
import type { JsfSchema, SchemaValue } from '../types'
import { validateSchema } from './schema'

/**
 * Validate a value against the `allOf` keyword in a schema.
 * The value must validate successfully against ALL schemas in the allOf array.
 * Validation stops at the first schema that fails, returning its errors.
 *
 * @example
 * ```json
 * {
 *   "allOf": [
 *     { "type": "string" },
 *     { "maxLength": 5 }
 *   ]
 * }
 * ```
 * This schema validates strings with maximum length of 5.
 */
export function validateAllOf(
  value: SchemaValue,
  schema: JsfSchema,
<<<<<<< HEAD
  path: ValidationErrorPath = [],
=======
  options: ValidationOptions,
  path: string[] = [],
>>>>>>> eae8d41e
): ValidationError[] {
  if (!schema.allOf || !Array.isArray(schema.allOf)) {
    return []
  }

<<<<<<< HEAD
  for (let i = 0; i < schema.allOf.length; i++) {
    const subSchema = schema.allOf[i]
    const errors = validateSchema(value, subSchema, false, [...path, 'allOf', i])
=======
  for (const subSchema of schema.allOf) {
    const errors = validateSchema(value, subSchema, options, false, path)
>>>>>>> eae8d41e
    if (errors.length > 0) {
      return errors
    }
  }

  return []
}

/**
 * Validate a value against the `anyOf` keyword in a schema.
 * The value must validate successfully against AT LEAST ONE schema in the anyOf array.
 * Returns no errors if any schema validates, otherwise returns a generic anyOf error.
 *
 * @example
 * ```json
 * {
 *   "anyOf": [
 *     { "type": "string", "maxLength": 5 },
 *     { "type": "number", "minimum": 0 }
 *   ]
 * }
 * ```
 * This schema validates either short strings or positive numbers.
 */
export function validateAnyOf(
  value: SchemaValue,
  schema: JsfSchema,
<<<<<<< HEAD
  path: ValidationErrorPath = [],
=======
  options: ValidationOptions,
  path: string[] = [],
>>>>>>> eae8d41e
): ValidationError[] {
  if (!schema.anyOf || !Array.isArray(schema.anyOf)) {
    return []
  }

  for (const subSchema of schema.anyOf) {
    const errors = validateSchema(value, subSchema, options, false, path)
    if (errors.length === 0) {
      return []
    }
  }

  return [
    {
      path,
      validation: 'anyOf',
    },
  ]
}

/**
 * Validate a value against the `oneOf` keyword in a schema.
 * The value must validate successfully against EXACTLY ONE schema in the oneOf array.
 * Returns an error if no schemas validate or if multiple schemas validate.
 *
 * @example
 * ```json
 * {
 *   "oneOf": [
 *     { "type": "number", "multipleOf": 5 },
 *     { "type": "number", "multipleOf": 3 }
 *   ]
 * }
 * ```
 * This schema validates numbers that are multiples of either 5 or 3, but not both.
 */
export function validateOneOf(
  value: SchemaValue,
  schema: JsfSchema,
<<<<<<< HEAD
  path: ValidationErrorPath = [],
=======
  options: ValidationOptions,
  path: string[] = [],
>>>>>>> eae8d41e
): ValidationError[] {
  if (!schema.oneOf || !Array.isArray(schema.oneOf)) {
    return []
  }

  let validCount = 0

  for (let i = 0; i < schema.oneOf.length; i++) {
    const errors = validateSchema(value, schema.oneOf[i], options, false, path)
    if (errors.length === 0) {
      validCount++
      if (validCount > 1) {
        break
      }
    }
  }

  if (validCount === 0) {
    return [
      {
        path,
        validation: 'oneOf',
      },
    ]
  }

  if (validCount > 1) {
    return [
      {
        path,
        validation: 'oneOf',
      },
    ]
  }

  return []
}

/**
 * Validate a value against the `not` keyword in a schema.
 * The value must NOT validate successfully against the schema defined by the not keyword.
 * Returns an error if the value validates against the not schema.
 *
 * @example
 * ```json
 * {
 *   "not": { "type": "string" }
 * }
 * ```
 * This schema validates any value that is not a string.
 *
 * Note: When the not schema is a boolean:
 * - true: Always returns an error (nothing should validate)
 * - false: Always returns no errors (everything validates)
 */
export function validateNot(
  value: SchemaValue,
  schema: JsfSchema,
<<<<<<< HEAD
  path: ValidationErrorPath = [],
=======
  options: ValidationOptions,
  path: string[] = [],
>>>>>>> eae8d41e
): ValidationError[] {
  if (schema.not === undefined) {
    return []
  }

  if (typeof schema.not === 'boolean') {
    return schema.not
      ? [{ path, validation: 'not' }]
      : []
  }

  const notErrors = validateSchema(value, schema.not, options, false, path)
  return notErrors.length === 0
    ? [{ path, validation: 'not' }]
    : []
}<|MERGE_RESOLUTION|>--- conflicted
+++ resolved
@@ -5,11 +5,8 @@
  * @see {@link https://json-schema.org/understanding-json-schema/reference/combining.html Schema Composition}
  */
 
-<<<<<<< HEAD
 import type { ValidationError, ValidationErrorPath } from '../errors'
-=======
-import type { ValidationError, ValidationOptions } from '../form'
->>>>>>> eae8d41e
+import type { ValidationOptions } from '../form'
 import type { JsfSchema, SchemaValue } from '../types'
 import { validateSchema } from './schema'
 
@@ -32,25 +29,16 @@
 export function validateAllOf(
   value: SchemaValue,
   schema: JsfSchema,
-<<<<<<< HEAD
+  options: ValidationOptions,
   path: ValidationErrorPath = [],
-=======
-  options: ValidationOptions,
-  path: string[] = [],
->>>>>>> eae8d41e
 ): ValidationError[] {
   if (!schema.allOf || !Array.isArray(schema.allOf)) {
     return []
   }
 
-<<<<<<< HEAD
   for (let i = 0; i < schema.allOf.length; i++) {
     const subSchema = schema.allOf[i]
-    const errors = validateSchema(value, subSchema, false, [...path, 'allOf', i])
-=======
-  for (const subSchema of schema.allOf) {
-    const errors = validateSchema(value, subSchema, options, false, path)
->>>>>>> eae8d41e
+    const errors = validateSchema(value, subSchema, options, false, [...path, 'allOf', i])
     if (errors.length > 0) {
       return errors
     }
@@ -78,12 +66,8 @@
 export function validateAnyOf(
   value: SchemaValue,
   schema: JsfSchema,
-<<<<<<< HEAD
+  options: ValidationOptions,
   path: ValidationErrorPath = [],
-=======
-  options: ValidationOptions,
-  path: string[] = [],
->>>>>>> eae8d41e
 ): ValidationError[] {
   if (!schema.anyOf || !Array.isArray(schema.anyOf)) {
     return []
@@ -123,12 +107,8 @@
 export function validateOneOf(
   value: SchemaValue,
   schema: JsfSchema,
-<<<<<<< HEAD
+  options: ValidationOptions,
   path: ValidationErrorPath = [],
-=======
-  options: ValidationOptions,
-  path: string[] = [],
->>>>>>> eae8d41e
 ): ValidationError[] {
   if (!schema.oneOf || !Array.isArray(schema.oneOf)) {
     return []
@@ -187,12 +167,8 @@
 export function validateNot(
   value: SchemaValue,
   schema: JsfSchema,
-<<<<<<< HEAD
+  options: ValidationOptions,
   path: ValidationErrorPath = [],
-=======
-  options: ValidationOptions,
-  path: string[] = [],
->>>>>>> eae8d41e
 ): ValidationError[] {
   if (schema.not === undefined) {
     return []
