import type { ValidationError } from '../form'
import type { NonBooleanJsfSchema, SchemaValue } from '../types'
<<<<<<< HEAD
import { deepEqual } from './util'
=======

/**
 * Compare two values for deep equality
 * @param a - The first value to compare
 * @param b - The second value to compare
 * @returns `true` if the values are equal, `false` otherwise
 * @description This function is compares two values for deep equality.
 * Primitives are compared using strict equality.
 * Arrays are compared element by element using recursion.
 * Objects are compared key by key using recursion.
 */
function deepEqual(a: any, b: any): boolean {
  if (typeof a !== typeof b) {
    return false
  }

  if (a === b) {
    return true
  }

  // Handle arrays
  if (Array.isArray(a) && Array.isArray(b)) {
    // If the array lengths are different, the arrays are not equal
    if (a.length !== b.length) {
      return false
    }

    // If all values are equal, the arrays are equal
    return a.every((item, index) => deepEqual(item, b[index]))
  }

  // Handle objects
  if (typeof a === 'object') {
    const aKeys = Object.keys(a).sort()
    const bKeys = Object.keys(b).sort()

    // If the key lengths are different, the objects are not equal
    if (aKeys.length !== bKeys.length) {
      return false
    }

    // If the keys are different, the objects are not equal
    if (!deepEqual(aKeys, bKeys)) {
      return false
    }

    // Check all values
    return aKeys.every(key => deepEqual(a[key], b[key]))
  }

  return false
}
>>>>>>> f1ced694

/**
 * Validate that a value is equal to a constant
 * @param value - The value to validate
 * @param schema - The schema to validate against
 * @param path - The path to the value
 * @returns An array of validation errors
 * @description This function validates that a value is equal to a constant.
 * The constant is defined in the `const` property of the schema.
 * The value is validated against the constant using deep equality.
 * @see https://json-schema.org/understanding-json-schema/reference/const
 * @see https://json-schema.org/draft/2020-12/json-schema-validation#name-enum
 */
export function validateConst(value: SchemaValue, schema: NonBooleanJsfSchema, path: string[] = []): ValidationError[] {
  if (schema.const === undefined) {
    return []
  }

  if (!deepEqual(schema.const, value)) {
    return [{ path, validation: 'const', message: `must be equal to ${JSON.stringify(schema.const)}` }]
  }

  return []
}<|MERGE_RESOLUTION|>--- conflicted
+++ resolved
@@ -1,61 +1,6 @@
 import type { ValidationError } from '../form'
 import type { NonBooleanJsfSchema, SchemaValue } from '../types'
-<<<<<<< HEAD
 import { deepEqual } from './util'
-=======
-
-/**
- * Compare two values for deep equality
- * @param a - The first value to compare
- * @param b - The second value to compare
- * @returns `true` if the values are equal, `false` otherwise
- * @description This function is compares two values for deep equality.
- * Primitives are compared using strict equality.
- * Arrays are compared element by element using recursion.
- * Objects are compared key by key using recursion.
- */
-function deepEqual(a: any, b: any): boolean {
-  if (typeof a !== typeof b) {
-    return false
-  }
-
-  if (a === b) {
-    return true
-  }
-
-  // Handle arrays
-  if (Array.isArray(a) && Array.isArray(b)) {
-    // If the array lengths are different, the arrays are not equal
-    if (a.length !== b.length) {
-      return false
-    }
-
-    // If all values are equal, the arrays are equal
-    return a.every((item, index) => deepEqual(item, b[index]))
-  }
-
-  // Handle objects
-  if (typeof a === 'object') {
-    const aKeys = Object.keys(a).sort()
-    const bKeys = Object.keys(b).sort()
-
-    // If the key lengths are different, the objects are not equal
-    if (aKeys.length !== bKeys.length) {
-      return false
-    }
-
-    // If the keys are different, the objects are not equal
-    if (!deepEqual(aKeys, bKeys)) {
-      return false
-    }
-
-    // Check all values
-    return aKeys.every(key => deepEqual(a[key], b[key]))
-  }
-
-  return false
-}
->>>>>>> f1ced694
 
 /**
  * Validate that a value is equal to a constant
