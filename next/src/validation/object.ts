--- conflicted
+++ resolved
@@ -1,8 +1,5 @@
-<<<<<<< HEAD
 import type { ValidationError, ValidationErrorPath } from '../errors'
-=======
-import type { ValidationError, ValidationOptions } from '../form'
->>>>>>> eae8d41e
+import type { ValidationOptions } from '../form'
 import type { NonBooleanJsfSchema, SchemaValue } from '../types'
 import { validateSchema } from './schema'
 import { isObjectValue } from './util'
@@ -21,12 +18,8 @@
 export function validateObject(
   value: SchemaValue,
   schema: NonBooleanJsfSchema,
-<<<<<<< HEAD
+  options: ValidationOptions,
   path: ValidationErrorPath = [],
-=======
-  options: ValidationOptions,
-  path: string[] = [],
->>>>>>> eae8d41e
 ): ValidationError[] {
   if (typeof schema === 'object' && schema.properties && isObjectValue(value)) {
     const errors = []
