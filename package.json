{
  "name": "@remoteoss/json-schema-form",
<<<<<<< HEAD
  "version": "0.6.6-dev.20231026142809",
=======
  "version": "0.7.0-beta.0",
>>>>>>> 445c1281
  "description": "Headless UI form powered by JSON Schemas",
  "author": "Remote.com <engineering@remote.com> (https://remote.com/)",
  "license": "MIT",
  "homepage": "https://json-schema-form.vercel.app/",
  "repository": {
    "type": "git",
    "url": "https://github.com/remoteoss/json-schema-form.git"
  },
  "main": "dist/index.cjs",
  "module": "dist/index.js",
  "typings": "./json-schema-form.d.ts",
  "files": [
    "dist",
    "src/tests",
    "json-schema-form.schema.json",
    "json-schema-form.d.ts",
    "README.md",
    "CHANGELOG.md",
    "LICENSE.md"
  ],
  "scripts": {
    "build": "node scripts/build.js",
    "test": "jest",
    "test:watch": "jest --watchAll",
    "lint": "eslint \"src/**/*.{js,ts}\"",
    "format": "npm run format:prettier && npm run format:eslint",
    "prepare": "husky install",
    "format:eslint": "eslint --fix \"src/**/*.{js,ts}\"",
    "format:prettier": "prettier --write \"src/**/*.{js,ts}\"",
    "prettier:check": "prettier --check \"src/**/*.{js,ts}\"",
    "check:pr-version": "node scripts/pr_dev_version",
    "release:local": "node scripts/release_local",
    "release:dev:patch": "node scripts/release_dev patch",
    "release:dev:minor": "node scripts/release_dev minor",
    "release:main:patch": "node scripts/release_main patch",
    "release:main:minor": "node scripts/release_main minor",
    "version_as_main": "node scripts/version_as_main.js",
    "psrepublishOnly": "if [[ ! $PWD =~ scripts$ ]]; then npm run publish:nopublish; fi",
    "psublish:nopublish": "echo 'Use `npm release:*` script instead && exit 1"
  },
  "lint-staged": {
    "*.{js,jsx}": [
      "npm run format"
    ]
  },
  "dependencies": {
    "json-logic-js": "^2.0.2",
    "lodash": "^4.17.21",
    "randexp": "^0.5.3",
    "yup": "^0.30.0"
  },
  "devDependencies": {
    "@babel/core": "^7.21.5",
    "@babel/preset-env": "^7.21.5",
    "babel-eslint": "^10.1.0",
    "babel-jest": "^29.5.0",
    "child-process-promise": "^2.2.1",
    "esbuild": "^0.17.15",
    "eslint": "^7.32.0",
    "eslint-config-prettier": "^8.6.0",
    "eslint-plugin-import": "^2.27.5",
    "eslint-plugin-jest": "^27.2.1",
    "eslint-plugin-prettier": "^4.2.1",
    "eslint-plugin-sort-keys": "^2.3.5",
    "eslint-plugin-unused-imports": "^1.1.5",
    "fs-extra": "^11.1.1",
    "generate-changelog": "^1.8.0",
    "husky": "^8.0.3",
    "jest": "^29.5.0",
    "jest-environment-jsdom": "^29.5.0",
    "lint-staged": "^13.2.2",
    "semver": "^7.5.1"
  },
  "keywords": [
    "json schemas",
    "form"
  ],
  "engines": {
    "node": ">=18.14.0"
  }
}<|MERGE_RESOLUTION|>--- conflicted
+++ resolved
@@ -1,10 +1,6 @@
 {
   "name": "@remoteoss/json-schema-form",
-<<<<<<< HEAD
-  "version": "0.6.6-dev.20231026142809",
-=======
   "version": "0.7.0-beta.0",
->>>>>>> 445c1281
   "description": "Headless UI form powered by JSON Schemas",
   "author": "Remote.com <engineering@remote.com> (https://remote.com/)",
   "license": "MIT",
