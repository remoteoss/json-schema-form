--- conflicted
+++ resolved
@@ -1,10 +1,6 @@
 {
   "name": "@remoteoss/json-schema-form",
-<<<<<<< HEAD
-  "version": "0.5.0-dev.20230810172154",
-=======
   "version": "0.6.5-beta.0",
->>>>>>> 621e3338
   "description": "Headless UI form powered by JSON Schemas",
   "author": "Remote.com <engineering@remote.com> (https://remote.com/)",
   "license": "MIT",
