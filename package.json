{
  "name": "@remoteoss/json-schema-form",
<<<<<<< HEAD
  "version": "0.7.0-dev.20230928101050",
=======
  "version": "0.6.6-beta.0",
>>>>>>> e7c7c735
  "description": "Headless UI form powered by JSON Schemas",
  "author": "Remote.com <engineering@remote.com> (https://remote.com/)",
  "license": "MIT",
  "homepage": "https://json-schema-form.vercel.app/",
  "repository": {
    "type": "git",
    "url": "https://github.com/remoteoss/json-schema-form.git"
  },
  "main": "dist/index.cjs",
  "module": "dist/index.js",
  "typings": "./json-schema-form.d.ts",
  "files": [
    "dist",
    "src/tests",
    "json-schema-form.schema.json",
    "json-schema-form.d.ts",
    "README.md",
    "CHANGELOG.md",
    "LICENSE.md"
  ],
  "scripts": {
    "build": "node scripts/build.js",
    "test": "jest",
    "test:watch": "jest --watchAll",
    "lint": "eslint \"src/**/*.{js,ts}\"",
    "format": "npm run format:prettier && npm run format:eslint",
    "prepare": "husky install",
    "format:eslint": "eslint --fix \"src/**/*.{js,ts}\"",
    "format:prettier": "prettier --write \"src/**/*.{js,ts}\"",
    "prettier:check": "prettier --check \"src/**/*.{js,ts}\"",
    "check:pr-version": "node scripts/pr_dev_version",
    "release:local": "node scripts/release_local",
    "release:dev:patch": "node scripts/release_dev patch",
    "release:dev:minor": "node scripts/release_dev minor",
    "release:main:patch": "node scripts/release_main patch",
    "release:main:minor": "node scripts/release_main minor",
    "version_as_main": "node scripts/version_as_main.js",
    "psrepublishOnly": "if [[ ! $PWD =~ scripts$ ]]; then npm run publish:nopublish; fi",
    "psublish:nopublish": "echo 'Use `npm release:*` script instead && exit 1"
  },
  "lint-staged": {
    "*.{js,jsx}": [
      "npm run format"
    ]
  },
  "dependencies": {
    "json-logic-js": "^2.0.2",
    "lodash": "^4.17.21",
    "randexp": "^0.5.3",
    "yup": "^0.30.0"
  },
  "devDependencies": {
    "@babel/core": "^7.21.5",
    "@babel/preset-env": "^7.21.5",
    "babel-eslint": "^10.1.0",
    "babel-jest": "^29.5.0",
    "child-process-promise": "^2.2.1",
    "esbuild": "^0.17.15",
    "eslint": "^7.32.0",
    "eslint-config-prettier": "^8.6.0",
    "eslint-plugin-import": "^2.27.5",
    "eslint-plugin-jest": "^27.2.1",
    "eslint-plugin-prettier": "^4.2.1",
    "eslint-plugin-sort-keys": "^2.3.5",
    "eslint-plugin-unused-imports": "^1.1.5",
    "fs-extra": "^11.1.1",
    "generate-changelog": "^1.8.0",
    "husky": "^8.0.3",
    "jest": "^29.5.0",
    "jest-environment-jsdom": "^29.5.0",
    "lint-staged": "^13.2.2",
    "semver": "^7.5.1"
  },
  "keywords": [
    "json schemas",
    "form"
  ],
  "engines": {
    "node": ">=18.14.0"
  }
}<|MERGE_RESOLUTION|>--- conflicted
+++ resolved
@@ -1,10 +1,6 @@
 {
   "name": "@remoteoss/json-schema-form",
-<<<<<<< HEAD
-  "version": "0.7.0-dev.20230928101050",
-=======
   "version": "0.6.6-beta.0",
->>>>>>> e7c7c735
   "description": "Headless UI form powered by JSON Schemas",
   "author": "Remote.com <engineering@remote.com> (https://remote.com/)",
   "license": "MIT",
