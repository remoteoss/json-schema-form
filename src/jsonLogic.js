import jsonLogic from 'json-logic-js';

import { buildYupSchema } from './yupSchema';

/**
 * Parses the JSON schema to extract the json-logic rules and returns an object
 * containing the validation scopes, functions to retrieve the scopes, and evaluate the
 * validation rules.
 *
 * @param {Object} schema - JSON schema node
 * @returns {Object} An object containing:
 * - scopes {Map} - A Map of the validation scopes (with IDs as keys)
 * - getScope {Function} - Function to retrieve a scope by name/ID
 */
export function createValidationChecker(schema) {
  const scopes = new Map();

  function createScopes(jsonSchema, key = 'root') {
    const sampleEmptyObject = buildSampleEmptyObject(schema);
    scopes.set(key, createValidationsScope(jsonSchema));
    Object.entries(jsonSchema?.properties ?? {})
      .filter(([, property]) => property.type === 'object' || property.type === 'array')
      .forEach(([key, property]) => {
        if (property.type === 'array') {
          createScopes(property.items, `${key}[]`);
        } else {
          createScopes(property, key);
        }
      });

    validateInlineRules(jsonSchema, sampleEmptyObject);
  }

  createScopes(schema);

  return {
    scopes,
    getScope(name = 'root') {
      return scopes.get(name);
    },
  };
}

/**
 * Creates a validation scope object for a schema.
 *
 * Builds maps of validations and computed values defined in the schema's
 * x-jsf-logic section. Includes functions to evaluate the rules.
 *
 * @param {Object} schema - The JSON schema
 * @returns {Object} The validation scope object containing:
 * - validationMap - Map of validation rules
 * - computedValuesMap - Map of computed value rules
 * - validate {Function} - Function to evaluate a validation rule
 * - applyValidationRuleInCondition {Function} - Evaluate a validation rule used in a condition
 * - applyComputedValueInField {Function} - Evaluate a computed value rule for a field
 * - applyComputedValueRuleInCondition {Function} - Evaluate a computed value rule used in a condition
 */
function createValidationsScope(schema) {
  const validationMap = new Map();
  const computedValuesMap = new Map();

  const logic = schema?.['x-jsf-logic'] ?? {
    validations: {},
    computedValues: {},
  };

  const validations = Object.entries(logic.validations ?? {});
  const computedValues = Object.entries(logic.computedValues ?? {});
  const sampleEmptyObject = buildSampleEmptyObject(schema);

  validations.forEach(([id, validation]) => {
    if (!validation.rule) {
      throw Error(`[json-schema-form] json-logic error: Validation "${id}" has missing rule.`);
    }

    checkRuleIntegrity(validation.rule, id, sampleEmptyObject);

    validationMap.set(id, validation);
  });

  computedValues.forEach(([id, computedValue]) => {
    if (!computedValue.rule) {
      throw Error(`[json-schema-form] json-logic error: Computed value "${id}" has missing rule.`);
    }

    checkRuleIntegrity(computedValue.rule, id, sampleEmptyObject);

    computedValuesMap.set(id, computedValue);
  });

  function validate(rule, values) {
    return jsonLogic.apply(rule, replaceUndefinedValuesWithNulls(values));
  }

  return {
    validationMap,
    computedValuesMap,
    validate,
    applyValidationRuleInCondition(id, values) {
      const validation = validationMap.get(id);
      return validate(validation.rule, values);
    },
    applyComputedValueInField(id, values, fieldName) {
      const validation = computedValuesMap.get(id);
      if (validation === undefined) {
        throw Error(
          `[json-schema-form] json-logic error: Computed value "${id}" doesn't exist in field "${fieldName}".`
        );
      }
      return validate(validation.rule, values);
    },
    applyComputedValueRuleInCondition(id, values) {
      const validation = computedValuesMap.get(id);
      return validate(validation.rule, values);
    },
  };
}

/**
 * We removed undefined values in this function as `json-logic` ignores them.
 * Means we will always check against a value for validations.
 *
 * @param {Object} values - a set of values from a form
 * @returns {Object} values object without any undefined
 */
function replaceUndefinedValuesWithNulls(values = {}) {
  return Object.entries(values).reduce((prev, [key, value]) => {
    return { ...prev, [key]: value === undefined ? null : value };
  }, {});
}

/**
 * Creates a Yup validation test function with custom JSON Logic for a specific field.
 *
 * @param {Object} options - The options for creating the validation function.
 * @param {Object} options.field - The field configuration object.
 * @param {string} options.field.name - The name of the field.
 * @param {Object} options.logic - The logic object containing validation scopes and rules.
 * @param {Object} options.config - Additional configuration options.
 * @param {string} options.id - The ID of the validation rule.
 * @param {string} [options.config.parentID='root'] - The ID of the validation rule scope.
 * @returns {Function} A Yup validation test function.
 */
export function yupSchemaWithCustomJSONLogic({ field, logic, config, id }) {
  const { parentID = 'root' } = config;
  const validation = logic.getScope(parentID).validationMap.get(id);

  if (validation === undefined) {
    throw Error(
      `[json-schema-form] json-logic error: "${field.name}" required validation "${id}" doesn't exist.`
    );
  }

  return (yupSchema) =>
    yupSchema.test(
      `${field.name}-validation-${id}`,
      validation?.errorMessage ?? 'This field is invalid.',
      (value, { parent }) => {
        if (value === undefined && !field.required) return true;
        return jsonLogic.apply(validation.rule, parent);
      }
    );
}

const HANDLEBARS_REGEX = /\{\{([^{}]+)\}\}/g;

<<<<<<< HEAD
=======
/**
 * Replaces Handlebars templates in a value with computed values.
 *
 * Handles recursively replacing Handlebars templates "{{var}}" in strings
 * with computed values looked up from the validation logic.
 *
 * @param {Object} options - Options object
 * @param {*} options.value - The value to replace templates in
 * @param {Object} options.logic - The validation logic object
 * @param {Object} options.formValues - The current form values
 * @param {string} options.parentID - The ID of the validation scope
 * @param {string} options.name - The name of the field
 * @returns {*} The value with templates replaced with computed values
 */
>>>>>>> a00b3a68
function replaceHandlebarsTemplates({
  value: toReplace,
  logic,
  formValues,
  parentID,
  name: fieldName,
}) {
  if (typeof toReplace === 'string') {
    return toReplace.replace(HANDLEBARS_REGEX, (match, key) => {
      return logic.getScope(parentID).applyComputedValueInField(key.trim(), formValues, fieldName);
    });
  } else if (typeof toReplace === 'object') {
    const { value, ...rules } = toReplace;

    if (Object.keys(rules).length > 1 && !value) {
      throw Error('Cannot define multiple rules without a template string with key `value`.');
    }

    const computedTemplateValue = Object.entries(rules).reduce((prev, [key, rule]) => {
<<<<<<< HEAD
      const computedValue = logic.getScope(parentID).validate(rule, formValues);
=======
      const computedValue = logic.getScope(parentID).evaluateValidation(rule, formValues);
>>>>>>> a00b3a68
      return prev.replaceAll(`{{${key}}}`, computedValue);
    }, value);

    return computedTemplateValue.replace(/\{\{([^{}]+)\}\}/g, (match, key) => {
      return logic.getScope(parentID).applyComputedValueInField(key.trim(), formValues, fieldName);
    });
  }
  return toReplace;
}

/**
 * Builds computed attributes for a field based on jsonLogic rules.
 *
 * Processes rules defined in the schema's x-jsf-logic section to build
 * computed attributes like label, description, etc.
 *
 * Handles replacing handlebars templates in strings with computed values.
 *
 * @param {Object} fieldParams - The field configuration parameters
 * @param {Object} options - Options
 * @param {string} [options.parentID='root'] - ID of the validation scope
 * @returns {Function} A function to build the computed attributes
 */
export function calculateComputedAttributes(fieldParams, { parentID = 'root' } = {}) {
  return ({ logic, isRequired, config, formValues }) => {
    const { name, computedAttributes } = fieldParams;
    const attributes = Object.fromEntries(
      Object.entries(computedAttributes)
        .map(handleComputedAttribute(logic, formValues, parentID, name))
        .filter(([, value]) => value !== null)
    );

    return {
      ...attributes,
      schema: buildYupSchema(
        { ...fieldParams, ...attributes, required: isRequired },
        config,
        logic
      ),
    };
  };
}

/**
 * Handles computing a single attribute value.
 *
 * Evaluates jsonLogic rules to build the computed value.
 *
 * @param {Object} logic - Validation logic
 * @param {Object} formValues - Current form values
 * @param {string} parentID - ID of the validation scope
 * @param {string} name - Name of the field
 * @returns {Function} Function to compute the attribute value
 */
function handleComputedAttribute(logic, formValues, parentID, name) {
  return ([key, value]) => {
    switch (key) {
      case 'description':
        return [key, replaceHandlebarsTemplates({ value, logic, formValues, parentID, name })];
      case 'title':
        return ['label', replaceHandlebarsTemplates({ value, logic, formValues, parentID, name })];
      case 'x-jsf-errorMessage':
        return [
          'errorMessage',
          handleNestedObjectForComputedValues(value, formValues, parentID, logic, name),
        ];
      case 'x-jsf-presentation': {
        if (value.statement) {
          return [
            'statement',
            handleNestedObjectForComputedValues(value.statement, formValues, parentID, logic, name),
          ];
        }
        return [
          key,
          handleNestedObjectForComputedValues(value.statement, formValues, parentID, logic, name),
        ];
      }
      case 'const':
<<<<<<< HEAD
      default: {
        if (typeof value === 'object' && value.rule) {
          return [key, logic.getScope(parentID).validate(value.rule, formValues)];
        }
        return [key, logic.getScope(parentID).applyComputedValueInField(value, formValues, name)];
      }
=======
      default:
        return [key, logic.getScope(parentID).applyComputedValueInField(value, formValues, name)];
>>>>>>> a00b3a68
    }
  };
}

function handleNestedObjectForComputedValues(values, formValues, parentID, logic, name) {
  return Object.fromEntries(
    Object.entries(values).map(([key, value]) => {
      return [key, replaceHandlebarsTemplates({ value, logic, formValues, parentID, name })];
    })
  );
}

/**
 * Builds a sample empty object for the given schema.
 *
 * Recursively builds an object with empty values for each property in the schema.
 * Used to provide a valid data structure to test jsonLogic validation rules against.
 *
 * Handles objects, arrays, and nested schemas.
 *
 * @param {Object} schema - The JSON schema
 * @returns {Object} Sample empty object based on the schema
 */
function buildSampleEmptyObject(schema = {}) {
  const sample = {};
  if (typeof schema !== 'object' || !schema.properties) {
    return schema;
  }

  for (const key in schema.properties) {
    if (schema.properties[key].type === 'object') {
      sample[key] = buildSampleEmptyObject(schema.properties[key]);
    } else if (schema.properties[key].type === 'array') {
      const itemSchema = schema.properties[key].items;
      sample[key] = buildSampleEmptyObject(itemSchema);
    } else {
      sample[key] = true;
    }
  }

  return sample;
}

/**
 * Validates inline jsonLogic rules defined in the schema's x-jsf-logic-computedAttrs.
 *
 * For each field with computed attributes, checks that the variables
 * referenced in the rules exist in the schema.
 *
 * Throws if any variable in a computed attribute rule does not exist.
 *
 * @param {Object} jsonSchema - The JSON schema object
 * @param {Object} sampleEmptyObject - Sample empty object based on the schema
 */
function validateInlineRules(jsonSchema, sampleEmptyObject) {
  const properties = (jsonSchema?.properties || jsonSchema?.items?.properties) ?? {};
  Object.entries(properties)
    .filter(([, property]) => property['x-jsf-logic-computedAttrs'] !== undefined)
    .forEach(([fieldName, property]) => {
      Object.entries(property['x-jsf-logic-computedAttrs'])
        .filter(([, value]) => typeof value === 'object')
        .forEach(([key, item]) => {
          Object.values(item).forEach((rule) => {
            checkRuleIntegrity(
              rule,
              fieldName,
              sampleEmptyObject,
              (item) =>
                `[json-schema-form] json-logic error: fieldName "${item.var}" doesn't exist in field "${fieldName}.x-jsf-logic-computedAttrs.${key}".`
            );
          });
        });
    });
}

/**
 * Checks the integrity of a jsonLogic rule by validating that all referenced variables exist in the provided data object.
 * Throws an error if any variable in the rule does not exist in the data.
 *
 * @example
 *
 * const rule = { "+": [{ "var": "iDontExist"}, 10 ]}
 * const badData = { a: 1 }
 * checkRuleIntegrity(rule, "add_ten_to_field", badData)
 * // throws Error(`"iDontExist" in rule "add_ten_to_field" does not exist as a JSON schema property.`)
 *
 *
 * @param {Object|Array} rule - The jsonLogic rule object or array to validate
 * @param {string} id - The ID of the rule (used in error messages)
 * @param {Object} data - The data object to check the rule variables against
 * @param {Function} errorMessage - Function to generate custom error message.
 *                                  Receives the invalid rule part and should throw an error message string.
 */
function checkRuleIntegrity(
  rule,
  id,
  data,
  errorMessage = (item) =>
    `[json-schema-form] json-logic error: rule "${id}" has no variable "${item.var}".`
) {
  Object.entries(rule ?? {}).map(([operator, subRule]) => {
    if (!Array.isArray(subRule) && subRule !== null && subRule !== undefined) return;
    throwIfUnknownOperator(operator, subRule, id);

    subRule.map((item) => {
      const isVar = item !== null && typeof item === 'object' && Object.hasOwn(item, 'var');
      if (isVar) {
        const exists = jsonLogic.apply({ var: removeIndicesFromPath(item.var) }, data);
        if (exists === null) {
          throw Error(errorMessage(item));
        }
      } else {
        checkRuleIntegrity(item, id, data);
      }
    });
  });
}

function throwIfUnknownOperator(operator, subRule, id) {
  try {
    jsonLogic.apply({ [operator]: subRule });
  } catch (e) {
    if (e.message === `Unrecognized operation ${operator}`) {
      throw Error(
        `[json-schema-form] json-logic error: in "${id}" rule there is an unknown operator "${operator}".`
      );
    }
  }
}

<<<<<<< HEAD
function removeIndicesFromPath(path) {
  const intermediatePath = path.replace(/\.\d+\./g, '.');
=======
const regexToGetIndices = /\.\d+\./g; // eg. .0., .10.

/**
 * Removes array indices from a json schema path string.
 * Converts paths like "foo.0.bar" to "foo.bar".
 * This allows checking if a variable exists in an array item schema without needing the specific index.
 *
 * @param {string} path - The json schema path potentially containing array indices
 * @returns {string} The path with array indices removed
 */
function removeIndicesFromPath(path) {
  const intermediatePath = path.replace(regexToGetIndices, '.');
>>>>>>> a00b3a68
  return intermediatePath.replace(/\.\d+$/, '');
}<|MERGE_RESOLUTION|>--- conflicted
+++ resolved
@@ -165,8 +165,6 @@
 
 const HANDLEBARS_REGEX = /\{\{([^{}]+)\}\}/g;
 
-<<<<<<< HEAD
-=======
 /**
  * Replaces Handlebars templates in a value with computed values.
  *
@@ -181,7 +179,6 @@
  * @param {string} options.name - The name of the field
  * @returns {*} The value with templates replaced with computed values
  */
->>>>>>> a00b3a68
 function replaceHandlebarsTemplates({
   value: toReplace,
   logic,
@@ -201,11 +198,7 @@
     }
 
     const computedTemplateValue = Object.entries(rules).reduce((prev, [key, rule]) => {
-<<<<<<< HEAD
       const computedValue = logic.getScope(parentID).validate(rule, formValues);
-=======
-      const computedValue = logic.getScope(parentID).evaluateValidation(rule, formValues);
->>>>>>> a00b3a68
       return prev.replaceAll(`{{${key}}}`, computedValue);
     }, value);
 
@@ -285,17 +278,12 @@
         ];
       }
       case 'const':
-<<<<<<< HEAD
       default: {
         if (typeof value === 'object' && value.rule) {
           return [key, logic.getScope(parentID).validate(value.rule, formValues)];
         }
         return [key, logic.getScope(parentID).applyComputedValueInField(value, formValues, name)];
       }
-=======
-      default:
-        return [key, logic.getScope(parentID).applyComputedValueInField(value, formValues, name)];
->>>>>>> a00b3a68
     }
   };
 }
@@ -426,10 +414,6 @@
   }
 }
 
-<<<<<<< HEAD
-function removeIndicesFromPath(path) {
-  const intermediatePath = path.replace(/\.\d+\./g, '.');
-=======
 const regexToGetIndices = /\.\d+\./g; // eg. .0., .10.
 
 /**
@@ -442,6 +426,5 @@
  */
 function removeIndicesFromPath(path) {
   const intermediatePath = path.replace(regexToGetIndices, '.');
->>>>>>> a00b3a68
   return intermediatePath.replace(/\.\d+$/, '');
 }