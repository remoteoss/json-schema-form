import { createHeadlessForm } from '../createHeadlessForm';

describe('validations: const', () => {
  it('Should work for number', () => {
    const { handleValidation } = createHeadlessForm(
      {
        properties: {
          ten_only: { type: 'number', const: 10 },
        },
      },
      { strictInputType: false }
    );
    expect(handleValidation({}).formErrors).toEqual(undefined);
    expect(handleValidation({ ten_only: 1 }).formErrors).toEqual({
      ten_only: 'The only accepted value is 10.',
    });
    expect(handleValidation({ ten_only: 10 }).formErrors).toBeUndefined();
    // null is also considered valid until we fix @BUG RMT-518
    // Expectation: To fail with error "The only accepted value is 10."
    expect(handleValidation({ ten_only: null }).formErrors).toBeUndefined();
  });

  it('Should work for when the number is 0', () => {
    const { handleValidation } = createHeadlessForm(
      {
        properties: {
          zero_only: { type: 'number', const: 0 },
        },
      },
      { strictInputType: false }
    );
    expect(handleValidation({}).formErrors).toEqual(undefined);
    expect(handleValidation({ zero_only: 1 }).formErrors).toEqual({
      zero_only: 'The only accepted value is 0.',
    });
    expect(handleValidation({ zero_only: 0 }).formErrors).toBeUndefined();
    // null is also considered valid until we fix @BUG RMT-518
    // Expectation: To fail with error "The only accepted value is 0."
    expect(handleValidation({ zero_only: null }).formErrors).toBeUndefined();
  });

  it('Should work for text', () => {
    const { handleValidation } = createHeadlessForm(
      {
        properties: {
          hello_only: { type: 'string', const: 'hello' },
        },
      },
      { strictInputType: false }
    );
    expect(handleValidation({}).formErrors).toEqual(undefined);
    expect(handleValidation({ hello_only: 'what' }).formErrors).toEqual({
      hello_only: 'The only accepted value is hello.',
    });
    expect(handleValidation({ hello_only: 'hello' }).formErrors).toEqual(undefined);
  });

  it('Should work for a conditionally applied const', () => {
    const { handleValidation } = createHeadlessForm(
      {
        properties: {
          answer: { type: 'string', oneOf: [{ const: 'yes' }, { const: 'no' }] },
          amount: {
            description: 'If you select yes, this needs to be exactly 10.',
            type: 'number',
          },
        },
        allOf: [
          {
            if: { properties: { answer: { const: 'yes' } }, required: ['answer'] },
            then: { properties: { amount: { const: 10 } }, required: ['amount'] },
          },
        ],
      },
      { strictInputType: false }
    );
    expect(handleValidation({}).formErrors).toEqual(undefined);
    expect(handleValidation({ answer: 'no' }).formErrors).toEqual(undefined);
    expect(handleValidation({ answer: 'yes' }).formErrors).toEqual({ amount: 'Required field' });
    expect(handleValidation({ answer: 'yes', amount: 1 }).formErrors).toEqual({
      amount: 'The only accepted value is 10.',
    });
    expect(handleValidation({ answer: 'yes', amount: 10 }).formErrors).toEqual(undefined);
  });

  it('Should show the custom error message', () => {
    const { handleValidation } = createHeadlessForm(
      {
        properties: {
          string: {
            type: 'string',
            const: 'hello',
            'x-jsf-errorMessage': { const: 'You must say hello!!!' },
          },
        },
      },
      { strictInputType: false }
    );
    expect(handleValidation({}).formErrors).toEqual(undefined);
    expect(handleValidation({ string: 'hi' }).formErrors).toEqual({
      string: 'You must say hello!!!',
    });
    expect(handleValidation({ string: 'hello' }).formErrors).toEqual(undefined);
  });

  it('Should have value attribute for when const & default is present', () => {
    const { fields } = createHeadlessForm(
      {
        properties: {
          ten_only: { type: 'number', const: 10, default: 10 },
        },
      },
      { strictInputType: false }
    );
    expect(fields[0]).toMatchObject({ forcedValue: 10, const: 10, default: 10 });
  });
});

describe('const/default with forced values', () => {
  it('Should work for when the number is 0', () => {
    const { fields, handleValidation } = createHeadlessForm(
      {
        properties: {
          zero_only: { type: 'number', const: 0, default: 0 },
        },
      },
      { strictInputType: false }
    );
    expect(handleValidation({}).formErrors).toEqual(undefined);
    expect(handleValidation({ zero_only: 1 }).formErrors).toEqual({
      zero_only: 'The only accepted value is 0.',
    });
    expect(fields[0]).toMatchObject({ forcedValue: 0, const: 0, default: 0 });
    expect(handleValidation({ zero_only: 0 }).formErrors).toBeUndefined();
    // null is also considered valid until we fix @BUG RMT-518
    // Expectation: To fail with error "The only accepted value is 0."
    expect(handleValidation({ zero_only: null }).formErrors).toBeUndefined();
  });

  it('Should work for number', () => {
    const { fields, handleValidation } = createHeadlessForm(
      {
        properties: {
          ten_only: { type: 'number', const: 10, default: 10 },
        },
      },
      { strictInputType: false }
    );
    expect(handleValidation({}).formErrors).toEqual(undefined);
    expect(handleValidation({ ten_only: 1 }).formErrors).toEqual({
      ten_only: 'The only accepted value is 10.',
    });
    expect(handleValidation({ ten_only: 10 }).formErrors).toBeUndefined();
    expect(fields[0]).toMatchObject({ forcedValue: 10, const: 10, default: 10 });
    // null is also considered valid until we fix @BUG RMT-518
    // Expectation: To fail with error "The only accepted value is 10."
    expect(handleValidation({ ten_only: null }).formErrors).toBeUndefined();
  });
<<<<<<< HEAD
});

describe('OneOf const', () => {
  it('Validates numbers or strings correctly', () => {
    const { handleValidation } = createHeadlessForm(
      {
        properties: {
          number: { type: 'number', oneOf: [{ const: 0 }, { const: 1 }, { const: 2 }] },
=======

  it('do not set a forced value if const and default do not equal', () => {
    const { fields } = createHeadlessForm(
      {
        properties: {
          bad_field_for_number: { type: 'number', const: 10, default: 20 },
>>>>>>> c3559e63
        },
      },
      { strictInputType: false }
    );
<<<<<<< HEAD
    expect(handleValidation({}).formErrors).toEqual(undefined);
    expect(handleValidation({ number: 3 }).formErrors).toEqual({
      number: 'The option 3 is not valid.',
    });
    expect(handleValidation({ number: 2 }).formErrors).toBeUndefined();
    expect(handleValidation({ number: '2' }).formErrors).toEqual({
      number: 'The option "2" is not valid.',
    });
=======
    expect(fields[0]).not.toMatchObject({ forcedValue: expect.any(Number) });
  });

  it('Should work numbers with non-standard input types', () => {
    const { fields, handleValidation } = createHeadlessForm(
      {
        properties: {
          number: {
            type: 'integer',
            const: 300,
            default: 300,
            'x-jsf-presentation': {
              inputType: 'money',
            },
          },
        },
        required: ['number'],
      },
      { strictInputType: true }
    );
    expect(handleValidation({ number: 0 }).formErrors).toEqual({
      number: 'The only accepted value is 300.',
    });
    expect(handleValidation({ number: 300 }).formErrors).toBeUndefined();
    expect(fields[0]).toMatchObject({ forcedValue: 300 });
>>>>>>> c3559e63
  });
});<|MERGE_RESOLUTION|>--- conflicted
+++ resolved
@@ -156,37 +156,16 @@
     // Expectation: To fail with error "The only accepted value is 10."
     expect(handleValidation({ ten_only: null }).formErrors).toBeUndefined();
   });
-<<<<<<< HEAD
-});
-
-describe('OneOf const', () => {
-  it('Validates numbers or strings correctly', () => {
-    const { handleValidation } = createHeadlessForm(
-      {
-        properties: {
-          number: { type: 'number', oneOf: [{ const: 0 }, { const: 1 }, { const: 2 }] },
-=======
 
   it('do not set a forced value if const and default do not equal', () => {
     const { fields } = createHeadlessForm(
       {
         properties: {
           bad_field_for_number: { type: 'number', const: 10, default: 20 },
->>>>>>> c3559e63
-        },
-      },
-      { strictInputType: false }
-    );
-<<<<<<< HEAD
-    expect(handleValidation({}).formErrors).toEqual(undefined);
-    expect(handleValidation({ number: 3 }).formErrors).toEqual({
-      number: 'The option 3 is not valid.',
-    });
-    expect(handleValidation({ number: 2 }).formErrors).toBeUndefined();
-    expect(handleValidation({ number: '2' }).formErrors).toEqual({
-      number: 'The option "2" is not valid.',
-    });
-=======
+        },
+      },
+      { strictInputType: false }
+    );
     expect(fields[0]).not.toMatchObject({ forcedValue: expect.any(Number) });
   });
 
@@ -212,6 +191,26 @@
     });
     expect(handleValidation({ number: 300 }).formErrors).toBeUndefined();
     expect(fields[0]).toMatchObject({ forcedValue: 300 });
->>>>>>> c3559e63
+  });
+});
+
+describe('OneOf const', () => {
+  it('Validates numbers or strings correctly', () => {
+    const { handleValidation } = createHeadlessForm(
+      {
+        properties: {
+          number: { type: 'number', oneOf: [{ const: 0 }, { const: 1 }, { const: 2 }] },
+        },
+      },
+      { strictInputType: false }
+    );
+    expect(handleValidation({}).formErrors).toEqual(undefined);
+    expect(handleValidation({ number: 3 }).formErrors).toEqual({
+      number: 'The option 3 is not valid.',
+    });
+    expect(handleValidation({ number: 2 }).formErrors).toBeUndefined();
+    expect(handleValidation({ number: '2' }).formErrors).toEqual({
+      number: 'The option "2" is not valid.',
+    });
   });
 });