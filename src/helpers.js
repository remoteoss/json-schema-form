import get from 'lodash/get';
import isNil from 'lodash/isNil';
import omit from 'lodash/omit';
import omitBy from 'lodash/omitBy';
import set from 'lodash/set';
import { lazy } from 'yup';

import { checkIfConditionMatchesProperties } from './checkIfConditionMatches';
import { supportedTypes, getInputType } from './internals/fields';
import { pickXKey } from './internals/helpers';
<<<<<<< HEAD
import { hasProperty } from './utils';
=======
import { processJSONLogicNode } from './jsonLogic';
import { containsHTML, hasProperty, wrapWithSpan } from './utils';
>>>>>>> 621e3338
import { buildCompleteYupSchema, buildYupSchema } from './yupSchema';

/**
 * @typedef {import('./createHeadlessForm').FieldParameters} FieldParameters
 * @typedef {import('./createHeadlessForm').FieldValues} FieldValues
 * @typedef {import('./createHeadlessForm').YupErrors} YupErrors
 * @typedef {import('./createHeadlessForm').JsfConfig} JsfConfig
 */

function hasType(type, typeName) {
  return Array.isArray(type)
    ? type.includes(typeName) // eg ["string", "null"] (optional field)
    : type === typeName; // eg "string"
}

/**
 * Returns the field with the provided name
 * @param {String} fieldName - name of the field
 * @param {Object[]} fields - form fields
 * @returns
 */
export function getField(fieldName, fields) {
  return fields.find(({ name }) => name === fieldName);
}

/**
 * Builds a Yup schema based on the provided field and validates it against the supplied value
 * @param {Object} field
 * @param {any} value
 * @returns
 */
export function validateFieldSchema(field, value, logic) {
  const validator = buildYupSchema(field, {}, logic);
  return validator().isValidSync(value);
}

/**
 * Compares a form value with a `const` value from the JSON-schema. It does so by comparing the string version
 * of both values to ensure that there are no type mismatches.
 *
 * @param {any} formValue - current form value
 * @param {any} schemaValue - value specified in the schema
 * @returns {Boolean}
 */
export function compareFormValueWithSchemaValue(formValue, schemaValue) {
  // If the value is a number, we can use it directly, otherwise we need to
  //  fallback to undefined since JSON-schemas empty values come represented as null
  const currentPropertyValue =
    typeof schemaValue === 'number' ? schemaValue : schemaValue || undefined;
  // We're using the stringified version of both values since numeric values from forms come represented as Strings.
  // By doing this, we're sure that we're comparing the same type.
  return String(formValue) === String(currentPropertyValue);
}

/**
 * Checks if the provided field has a value (array with positive length or truthy value)
 *
 * @param {String|number|Array} fieldValue form field value
 * @return {Boolean}
 */
export function isFieldFilled(fieldValue) {
  return Array.isArray(fieldValue) ? fieldValue.length > 0 : !!fieldValue;
}

/**
 * Finds first dependency that matches the current state of the form
 * @param {[Object]} nodes - JSON schema nodes that the current field depends on
 * @return {Object}
 */
export function findFirstAnyOfMatch(nodes, formValues) {
  // if no match is found, consider the first node as the fallback
  return (
    nodes.find(({ required }) =>
      required?.some((fieldName) => isFieldFilled(formValues[fieldName]))
    ) || nodes[0]
  );
}

/**
 * Get initial values for sub fields within fieldsets
 * @param {Object} field The form field
 * @param {String=} parentFieldKeyPath The path to the parent field using dot-notation
 * @returns {Object} The initial values for a fieldset
 */
function getPrefillSubFieldValues(field, defaultValues, parentFieldKeyPath) {
  let initialValue = defaultValues ?? {};
  let fieldKeyPath = field.name;

  if (parentFieldKeyPath) {
    fieldKeyPath = fieldKeyPath ? `${parentFieldKeyPath}.${fieldKeyPath}` : parentFieldKeyPath;
  }

  const subFields = field.fields;

  if (Array.isArray(subFields)) {
    const subFieldValues = {};

    subFields.forEach((subField) => {
      Object.assign(
        subFieldValues,
        getPrefillSubFieldValues(subField, initialValue[field.name], fieldKeyPath)
      );
    });

    if (field.inputType === supportedTypes.FIELDSET && field.valueGroupingDisabled) {
      Object.assign(initialValue, subFieldValues);
    } else {
      initialValue[field.name] = subFieldValues;
    }
  } else {
    // getDefaultValues and getPrefillSubFieldValues have a circluar dependency, resulting in one having to be used before defined.
    // As function declarations are hoisted this should not be a problem.
    // eslint-disable-next-line no-use-before-define

    if (typeof initialValue !== 'object') {
      console.warn(
        `Field "${parentFieldKeyPath}"'s value is "${initialValue}", but should be type object.`
      );
      initialValue = getPrefillValues([field], {
        // TODO nested fieldsets are not handled
      });
    } else {
      initialValue = getPrefillValues([field], initialValue);
    }
  }

  return initialValue;
}

export function getPrefillValues(fields, initialValues = {}) {
  // loop over fields array
  // if prop does not exit in the initialValues object,
  // pluck off the name and value props and add it to the initialValues object;

  fields.forEach((field) => {
    const fieldName = field.name;

    switch (field.type) {
      case supportedTypes.GROUP_ARRAY: {
        initialValues[fieldName] = initialValues[fieldName]?.map((subFieldValues) =>
          getPrefillValues(field.fields(), subFieldValues)
        );
        break;
      }
      case supportedTypes.FIELDSET: {
        const subFieldValues = getPrefillSubFieldValues(field, initialValues);
        Object.assign(initialValues, subFieldValues);
        break;
      }

      default: {
        if (!initialValues[fieldName]) {
          initialValues[fieldName] = field.default;
        }
        break;
      }
    }
  });

  return initialValues;
}

/**
 * Updates field properties based on the current JSON-schema node and the required fields
 *
 * @param {Object} field - field object
 * @param {Set} requiredFields - required fields at the current point in the schema
 * @param {Object} node - JSON-schema node
 * @returns
 */
function updateField(field, requiredFields, node, formValues, logic, config) {
  // If there was an error building the field, it might not exist in the form even though
  // it can be mentioned in the schema so we return early in that case
  if (!field) {
    return;
  }

  const fieldIsRequired = requiredFields.has(field.name);

  // Update visibility
  if (node.properties && hasProperty(node.properties, field.name)) {
    // Field visibility can be controlled via the "properties" object:
    // - if the field is marked as "false", it should be removed from the form
    // - otherwise ("true" or object stating updated properties) it should be visible in the form
    field.isVisible = !!node.properties[field.name];
  }

  // If field is required, it needs to be visible
  if (fieldIsRequired) {
    field.isVisible = true;
  }

  const updateValues = (fieldValues) =>
    Object.entries(fieldValues).forEach(([key, value]) => {
      // some values (eg "schema") are a function, so we need to call it here
      field[key] = typeof value === 'function' ? value() : value;

      if (key === 'value') {
        // The value of the field should not be driven by the json-schema,
        // unless it's a read-only field
        // If the readOnly property has changed, use that updated value,
        // otherwise use the start value of the property
        const readOnlyPropertyWasUpdated = typeof fieldValues.readOnly !== 'undefined';
        const isReadonlyByDefault = field.readOnly;
        const isReadonly = readOnlyPropertyWasUpdated ? fieldValues.readOnly : isReadonlyByDefault;

        // Needs field.type check because otherwise checkboxes will have an initial
        // value of "true" when they should be not checked. !8755 for full context
        // TODO: to find a better solution here
        if (!isReadonly && (value === null || field.inputType === 'checkbox')) {
          // Note: doing an early return does not work, we need to reset the value
          // so that formik takes charge of setting the value correctly
          field.value = undefined;
        }
      }
    });

  if (field.getComputedAttributes) {
    const computedFieldValues = field.getComputedAttributes({
      field,
      isRequired: fieldIsRequired,
      node,
      formValues,
      config,
      logic,
    });
    updateValues(computedFieldValues);
  }

  // If field has a calculateConditionalProperties closure, run it and update the field properties
  if (field.calculateConditionalProperties) {
    const newFieldValues = field.calculateConditionalProperties({
      isRequired: fieldIsRequired,
      conditionBranch: node,
      formValues,
    });
    updateValues(newFieldValues);
  }

  if (field.calculateCustomValidationProperties) {
    const newFieldValues = field.calculateCustomValidationProperties(
      fieldIsRequired,
      node,
      formValues
    );
    updateValues(newFieldValues);
  }
}

/**
 * Processes a JSON schema node by:
 * - checking which fields are required (and adding them to a returned set)
 * - (if there's an "if" conditional) checking which branch should be processed further
 * - (if there's an "anyOf" operation) updating the items accordingly
 * - (if there's an "allOf" operation) processing each field recursively
 * - updating field parameters when needed
 *
 * @param {Object} node - JSON schema node
 * @param {Object} formValues - form stater
 * @param {Object[]} formFields - array of form fields
 * @param {Set} accRequired - set of required field names gathered by traversing the tree
 * @returns {Object}
 */
export function processNode({
  node,
  formValues,
  formFields,
  accRequired = new Set(),
  parentID = 'root',
  logic,
}) {
  // Set initial required fields
  const requiredFields = new Set(accRequired);

  // Go through the node properties definition and update each field accordingly
  Object.keys(node.properties ?? []).forEach((fieldName) => {
    const field = getField(fieldName, formFields);
    updateField(field, requiredFields, node, formValues, logic, { parentID });
  });

  // Update required fields based on the `required` property and mutate node if needed
  node.required?.forEach((fieldName) => {
    requiredFields.add(fieldName);
    updateField(getField(fieldName, formFields), requiredFields, node, formValues, logic, {
      parentID,
    });
  });

  if (node.if) {
    const matchesCondition = checkIfConditionMatchesProperties(node, formValues, formFields, logic);
    // BUG HERE (unreleated) - what if it matches but doesn't has a then,
    // it should do nothing, but instead it jumps to node.else when it shouldn't.
    if (matchesCondition && node.then) {
      const { required: branchRequired } = processNode({
        node: node.then,
        formValues,
        formFields,
        accRequired: requiredFields,
        parentID,
        logic,
      });

      branchRequired.forEach((field) => requiredFields.add(field));
    } else if (node.else) {
      const { required: branchRequired } = processNode({
        node: node.else,
        formValues,
        formFields,
        accRequired: requiredFields,
        parentID,
        logic,
      });
      branchRequired.forEach((field) => requiredFields.add(field));
    }
  }

  if (node.anyOf) {
    const firstMatchOfAnyOf = findFirstAnyOfMatch(node.anyOf, formValues);
    firstMatchOfAnyOf.required?.forEach((fieldName) => {
      requiredFields.add(fieldName);
    });

    node.anyOf.forEach(({ required = [] }) => {
      required.forEach((fieldName) => {
        const field = getField(fieldName, formFields);
        updateField(field, requiredFields, node, formValues, logic, { parentID });
      });
    });
  }

  if (node.allOf) {
    node.allOf
      .map((allOfNode) =>
        processNode({
          node: allOfNode,
          formValues,
          formFields,
          accRequired: requiredFields,
          parentID,
          logic,
        })
      )
      .forEach(({ required: allOfItemRequired }) => {
        allOfItemRequired.forEach(requiredFields.add, requiredFields);
      });
  }

  if (node.properties) {
    Object.entries(node.properties).forEach(([name, nestedNode]) => {
      const inputType = getInputType(nestedNode);
      if (inputType === supportedTypes.FIELDSET) {
        // It's a fieldset, which might contain scoped conditions
        processNode({
          node: nestedNode,
          formValues: formValues[name] || {},
          formFields: getField(name, formFields).fields,
          parentID: name,
          logic,
        });
      }
    });
  }

  if (node['x-jsf-logic']) {
    const { required: requiredFromLogic } = processJSONLogicNode({
      node: node['x-jsf-logic'],
      formValues,
      formFields,
      accRequired: requiredFields,
      parentID,
      logic,
    });
    requiredFromLogic.forEach((field) => requiredFields.add(field));
  }

  return {
    required: requiredFields,
  };
}

/**
 * Clears field value if the field is removed from the form
 * Note: we're doing this in order to avoid sending old values if a user filled a field that later
 * is hidden from the form.
 * @param {Object[]} fields - field collection
 * @param {Object} formValues - form state
 */
function clearValuesIfNotVisible(fields, formValues) {
  fields.forEach(({ isVisible = true, name, inputType, fields: nestedFields }) => {
    if (!isVisible) {
      // TODO I (Sandrina) think this doesn't work. I didn't find any test covering this scenario. Revisit later.
      formValues[name] = null;
    }
    if (inputType === supportedTypes.FIELDSET && nestedFields && formValues[name]) {
      clearValuesIfNotVisible(nestedFields, formValues[name]);
    }
  });
}
/**
 * Updates form fields properties based on the current form state and the JSON schema rules
 *
 * @param {Object[]} fields - list of fields from createHeadlessForm
 * @param {Object} formValues - current values of the form
 * @param {Object} jsonSchema - JSON schema object
 */
export function updateFieldsProperties(fields, formValues, jsonSchema, logic) {
  if (!jsonSchema?.properties) {
    return;
  }
  processNode({ node: jsonSchema, formValues, formFields: fields, logic });
  clearValuesIfNotVisible(fields, formValues);
}

const notNullOption = (opt) => opt.const !== null;

function flatPresentation(item) {
  return Object.entries(item).reduce((newItem, [key, value]) => {
    if (key === 'x-jsf-presentation') {
      return {
        ...newItem,
        ...value,
      };
    }
    return {
      ...newItem,
      [key]: value,
    };
  }, {});
}

function getFieldOptions(node, presentation) {
  function convertToOptions(nodeOptions) {
    return nodeOptions.filter(notNullOption).map(({ title, const: cons, ...item }) => ({
      label: title,
      value: cons,
      ...flatPresentation(item),
    }));
  }

  /** @deprecated - takes precendence in case a JSON Schema still has deprecated options */
  if (presentation.options) {
    return presentation.options;
  }

  // it's similar to inputType=radio
  if (node.oneOf) {
    // Do not do if(hasType("string")) because a JSON Schema does not need it
    // necessarily to be considered a valid json schema.
    return convertToOptions(node.oneOf);
  }

  // it's similar to inputType=select multiple
  if (node.items?.anyOf) {
    return convertToOptions(node.items.anyOf);
  }

  return null;
}

/**
 * Extracts relevant field parameters from a JSON-schema node
 *
 * @param {Object} schemaNode - JSON-schema node
 * @returns {FieldParameters}
 */
export function extractParametersFromNode(schemaNode) {
  if (!schemaNode) {
    return {};
  }

  const presentation = pickXKey(schemaNode, 'presentation') ?? {};
  const errorMessage = pickXKey(schemaNode, 'errorMessage') ?? {};
  const jsonLogicValidations = schemaNode['x-jsf-logic-validations'];
  const computedAttributes = schemaNode['x-jsf-logic-computedAttrs'];

  // This is when a forced value is computed.
  const decoratedComputedAttributes = getDecoratedComputedAttributes(computedAttributes);
  const node = omit(schemaNode, ['x-jsf-presentation', 'presentation']);

  const description = presentation?.description || node.description;
  const statementDescription = presentation.statement?.description;

  return omitBy(
    {
      const: node.const,
      ...(node.const && node.default ? { value: node.const } : {}),
      label: node.title,
      readOnly: node.readOnly,
      ...(node.deprecated && {
        deprecated: {
          description: presentation.deprecated?.description,
          // @TODO/@IDEA These might be useful down the road :thinking:
          // version: presentation.deprecated.version, // e.g. "1.1"
          // replacement: presentation.deprecated.replacement, // e.g. ['contract_duration_type']
        },
      }),
      pattern: node.pattern,
      options: getFieldOptions(node, presentation),
      items: node.items,
      maxLength: node.maxLength,
      minLength: node.minLength,
      minimum: node.minimum,
      maximum: node.maximum,
      maxFileSize: node.maxFileSize, // @deprecated in favor of presentation.maxFileSize
      default: node.default,
      format: node.format,
      // Checkboxes conditions
      // — For checkboxes that only accept one value (string)
      ...(presentation?.inputType === 'checkbox' && { checkboxValue: node.const }),
      // - For checkboxes with boolean value
      ...(presentation?.inputType === 'checkbox' &&
        node.type === 'boolean' && {
          // true is what describes this checkbox as a boolean, regardless if its required or not
          checkboxValue: true,
        }),
      ...(hasType(node.type, 'array') && {
        multiple: true,
      }),

      // Handle [name].presentation
      ...presentation,
<<<<<<< HEAD
      description,
      extra: presentation.extra,
=======
      jsonLogicValidations,
      computedAttributes: decoratedComputedAttributes,
      description: containsHTML(description)
        ? wrapWithSpan(description, {
            class: 'jsf-description',
          })
        : description,
      extra: containsHTML(presentation.extra)
        ? wrapWithSpan(presentation.extra, { class: 'jsf-extra' })
        : presentation.extra,
>>>>>>> 621e3338
      statement: presentation.statement && {
        ...presentation.statement,
        description: statementDescription,
      },
      // Support scoped conditions (fieldsets)
      if: node.if,
      then: node.then,
      else: node.else,
      anyOf: node.anyOf,
      allOf: node.allOf,
      errorMessage,
    },
    isNil
  );
}

/**
 * Convert Yup errors mapped to the fields
 * @example { name: "Required field.", age: "Must be bigger than 5." }
 * note: This was copied from Formik source code: https://github.com/jaredpalmer/formik/blob/b9cc2536a1edb9f2d69c4cd20ecf4fa0f8059ade/packages/formik/src/Formik.tsx
 */
export function yupToFormErrors(yupError) {
  if (!yupError) {
    return yupError;
  }

  const errors = {};

  if (yupError.inner) {
    if (yupError.inner.length === 0) {
      return set(errors, yupError.path, yupError.message);
    }
    yupError.inner.forEach((err) => {
      if (!get(errors, err.path)) {
        set(errors, err.path, err.message);
      }
    });
  }
  return errors;
}

/**
 * High order function to update the fields and validate them based on given values.
 * Validate fields with Yup lazy.
 * @param {Object[]} fields
 * @param {Object} jsonSchema
 * @param {JsfConfig} config - jsf config
 * @returns {Function(values: Object): { YupError: YupObject, formErrors: Object }} Callback that returns Yup errors <YupObject>
 */
export const handleValuesChange = (fields, jsonSchema, config, logic) => (values) => {
  updateFieldsProperties(fields, values, jsonSchema, logic);

  const lazySchema = lazy(() => buildCompleteYupSchema(fields, config));
  let errors;

  try {
    lazySchema.validateSync(values, {
      abortEarly: false,
    });
  } catch (err) {
    if (err.name === 'ValidationError') {
      errors = err;
    } else {
      /* eslint-disable-next-line no-console */
      console.warn(`Warning: An unhandled error was caught during validationSchema`, err);
    }
  }

  return {
    yupError: errors,
    formErrors: yupToFormErrors(errors),
  };
};

function getDecoratedComputedAttributes(computedAttributes) {
  return {
    ...(computedAttributes ?? {}),
    ...(computedAttributes?.const && computedAttributes?.default
      ? { value: computedAttributes.const }
      : {}),
  };
}<|MERGE_RESOLUTION|>--- conflicted
+++ resolved
@@ -8,12 +8,8 @@
 import { checkIfConditionMatchesProperties } from './checkIfConditionMatches';
 import { supportedTypes, getInputType } from './internals/fields';
 import { pickXKey } from './internals/helpers';
-<<<<<<< HEAD
+import { processJSONLogicNode } from './jsonLogic';
 import { hasProperty } from './utils';
-=======
-import { processJSONLogicNode } from './jsonLogic';
-import { containsHTML, hasProperty, wrapWithSpan } from './utils';
->>>>>>> 621e3338
 import { buildCompleteYupSchema, buildYupSchema } from './yupSchema';
 
 /**
@@ -535,21 +531,10 @@
 
       // Handle [name].presentation
       ...presentation,
-<<<<<<< HEAD
+      jsonLogicValidations,
+      computedAttributes: decoratedComputedAttributes,
       description,
       extra: presentation.extra,
-=======
-      jsonLogicValidations,
-      computedAttributes: decoratedComputedAttributes,
-      description: containsHTML(description)
-        ? wrapWithSpan(description, {
-            class: 'jsf-description',
-          })
-        : description,
-      extra: containsHTML(presentation.extra)
-        ? wrapWithSpan(presentation.extra, { class: 'jsf-extra' })
-        : presentation.extra,
->>>>>>> 621e3338
       statement: presentation.statement && {
         ...presentation.statement,
         description: statementDescription,
