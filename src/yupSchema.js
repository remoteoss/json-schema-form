--- conflicted
+++ resolved
@@ -60,13 +60,8 @@
 
 const yupSchemas = {
   text: validateOnlyStrings,
-<<<<<<< HEAD
-  radioOrSelectString: (options) =>
-    string()
-=======
-  radioOrSelect: (options) => {
+  radioOrSelectString: (options) => {
     return string()
->>>>>>> c3559e63
       .nullable()
       .transform((value) => {
         if (value === '') {
@@ -229,7 +224,7 @@
   }
 
   if (field.options?.length > 0 && field.jsonType === 'number') {
-    const optionValues = getOptions(field);
+    const optionValues = getOptions(field).map((i) => i.value);
     return yupSchemas.radioOrSelectNumber(optionValues);
   }
 
