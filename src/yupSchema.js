import flow from 'lodash/flow';
import noop from 'lodash/noop';
import { randexp } from 'randexp';
import { string, number, boolean, object, array, mixed } from 'yup';

import { supportedTypes } from './internals/fields';
import { yupSchemaWithCustomJSONLogic } from './jsonLogic';
import { convertDiskSizeFromTo } from './utils';

/**
 * @typedef {import('./createHeadlessForm').FieldParameters} FieldParameters
 * @typedef {import('../createHeadlessForm').JsfConfig} JsfConfig
 */

export const DEFAULT_DATE_FORMAT = 'yyyy-MM-dd';
export const baseString = string().trim();

const todayDateHint = new Date().toISOString().substring(0, 10);
const convertBytesToKB = convertDiskSizeFromTo('Bytes', 'KB');
const convertKbBytesToMB = convertDiskSizeFromTo('KB', 'MB');

const validateOnlyStrings = string()
  .trim()
  .nullable()
  .test(
    'is-string',
    '${path} must be a `string` type, but the final value was: `${value}`.',
    (value, context) => {
      if (context.originalValue !== null && context.originalValue !== undefined) {
        return typeof context.originalValue === 'string';
      }
      return true;
    }
  );

const compareDates = (d1, d2) => {
  let date1 = new Date(d1).getTime();
  let date2 = new Date(d2).getTime();

  if (date1 < date2) {
    return 'LESSER';
  } else if (date1 > date2) {
    return 'GREATER';
  } else {
    return 'EQUAL';
  }
};

const validateMinDate = (value, minDate) => {
  const compare = compareDates(value, minDate);

  return compare === 'GREATER' || compare === 'EQUAL' ? true : false;
};

const validateMaxDate = (value, minDate) => {
  const compare = compareDates(value, minDate);

  return compare === 'LESSER' || compare === 'EQUAL' ? true : false;
};

const yupSchemas = {
  text: validateOnlyStrings,
<<<<<<< HEAD
  radioOrSelectString: (options) =>
    string()
=======
  radioOrSelect: (options) => {
    return string()
>>>>>>> c3559e63
      .nullable()
      .transform((value) => {
        if (value === '') {
          return undefined; // [1]
        }
        if (options?.some((option) => option.value === null)) {
          return value;
        }
        return value === null
          ? undefined // [2]
          : value;

        /*
          [1] @BUG RMT-518 - explanation from PR#18
          The "" (empty string) is to keep retrocompatibily with previous version.
          The "" does NOT match the JSON Schema specs. In the specs the `oneOf` keyword does not allow "" value by default.

          Disallowing "" would be a major BREAKING CHANGE
          because previously any string was allowed but now only the options[].value are,
          which means we'd need to also exclude "" from being accepted.   
          This would be a dangerous change as it can disrupt existing UI Form integrations
          that might handle empty fields differently ("" vs null vs undefined).

          [2] The null also needs to be always allowed for the same reason.
              Some consumers (eg Remote) expect empty optional fields to be sent as "null"
              even when their JSON Schemas are not created correctly (missing an option with const: null).
              This will allow the JSF to still mark the field as valid (false positive)
              and let the JSON Schema validator fail.

          We'd need to implement a feature_flag/transition deprecation warning
          to give devs the time to adapt their integrations before we fix this behavior.
          Check the PR#18 and tests for more details.
        */
      })
      .test(
        /* 
          Custom test determines if the value either:
           - Matches a specific option by value
           - Matches a pattern
          If the option is undefined do not test, to allow for optional fields. 
         */
        'matchesOptionOrPattern',
        ({ value }) => `The option ${JSON.stringify(value)} is not valid.`,
        (value) => {
          if (value === undefined) {
            return true; // [2]
          }

          const exactMatch = options.some((option) => option.value === value);

          if (exactMatch) {
            return true;
          }

          const patternMatch = options.some((option) => option.pattern?.test(value));

          if (patternMatch) {
            return true;
          }

          return false;
        }
      );
  },
  date: ({ minDate, maxDate }) => {
    let dateString = string()
      .nullable()
      .transform((value) => {
        // @BUG RMT-518 - Same reason to radioOrSelect above.
        if (value === '') {
          return undefined;
        }

        return value === null ? undefined : value;
      })
      .trim()
      .matches(
        /(?:\d){4}-(?:0[1-9]|1[0-2])-(?:0[1-9]|1[0-9]|2[0-9]|3[0-1])/,
        `Must be a valid date in ${DEFAULT_DATE_FORMAT.toLocaleLowerCase()} format. e.g. ${todayDateHint}`
      );

    if (minDate) {
      dateString = dateString.test('minDate', `The date must be ${minDate} or after.`, (value) =>
        validateMinDate(value, minDate)
      );
    }

    if (maxDate) {
      dateString = dateString.test('maxDate', `The date must be ${maxDate} or before.`, (value) =>
        validateMaxDate(value, maxDate)
      );
    }

    return dateString;
  },
  radioOrSelectNumber: (options) =>
    mixed()
      .typeError('The value must be a number')
      .oneOf(options, ({ value }) => {
        return `The option ${JSON.stringify(value)} is not valid.`;
      })
      .nullable(),
  number: number().typeError('The value must be a number').nullable(),
  file: array().nullable(),
  email: string().trim().email('Please enter a valid email address').nullable(),
  fieldset: object().nullable(),
  checkbox: string().trim().nullable(),
  checkboxBool: boolean(),
  multiple: {
    select: array().nullable(),
    'group-array': array().nullable(),
  },
};

const yupSchemasToJsonTypes = {
  string: yupSchemas.text,
  number: yupSchemas.number,
  integer: yupSchemas.number,
  object: yupSchemas.fieldset,
  array: yupSchemas.multiple.select,
  boolean: yupSchemas.checkboxBool,
  null: noop,
};

function getRequiredErrorMessage(inputType, { inlineError, configError }) {
  if (inlineError) return inlineError;
  if (configError) return configError;
  if (inputType === supportedTypes.CHECKBOX) return 'Please acknowledge this field';
  return 'Required field';
}

const getJsonTypeInArray = (jsonType) => {
  return Array.isArray(jsonType)
    ? jsonType.find((val) => val !== 'null') // eg ["string", "null"] // optional fields - get the head type.
    : jsonType; // eg "string"
};

const getOptions = (field) => {
  const allValues = field.options?.map((option) => ({
    value: option.value,
    pattern: option.pattern ? new RegExp(option.pattern) : null,
  }));

  const isOptionalWithNull =
    Array.isArray(field.jsonType) &&
    // @TODO should also check the "oneOf" directly looking for "null"
    // option but we don't have direct access at this point.
    // Otherwise the JSON Schema validator will fail as explained in PR#18
    field.jsonType.includes('null');

  return isOptionalWithNull ? [...allValues, { option: null }] : allValues;
};

const getYupSchema = ({ inputType, ...field }) => {
  const jsonType = getJsonTypeInArray(field.jsonType);
  const hasOptions = field.options?.length > 0;

  const generateOptionSchema = (type) => {
    const optionValues = getOptions(field);
    return type === 'number'
      ? yupSchemas.radioOrSelectNumber(optionValues)
      : yupSchemas.radioOrSelectString(optionValues);
  };

  if (hasOptions) {
    if (Array.isArray(field.jsonType)) {
      return field.jsonType.includes('number')
        ? generateOptionSchema('number')
        : generateOptionSchema('string');
    }
    return generateOptionSchema(field.jsonType);
  }

  if (field.format === 'date') {
    return yupSchemas.date({ minDate: field.minDate, maxDate: field.maxDate });
  }

  return yupSchemas[inputType] || yupSchemasToJsonTypes[jsonType];
};

/**
 * @param {FieldParameters} field Input fields
 * @returns {Function} Yup schema
 */
export function buildYupSchema(field, config, logic) {
  const { inputType, jsonType: jsonTypeValue, errorMessage = {}, ...propertyFields } = field;
  const isCheckboxBoolean = typeof propertyFields.checkboxValue === 'boolean';
  let baseSchema;
  const errorMessageFromConfig = config?.inputTypes?.[inputType]?.errorMessage || {};

  if (propertyFields.multiple) {
    // keep inputType while non-core are being removed #RMT-439
    baseSchema = yupSchemas.multiple[inputType] || yupSchemasToJsonTypes.array;
  } else if (isCheckboxBoolean) {
    baseSchema = yupSchemas.checkboxBool;
  } else {
    baseSchema = getYupSchema(field);
  }

  if (!baseSchema) {
    return noop;
  }

  const randomPlaceholder = propertyFields.pattern && randexp(propertyFields.pattern);
  const requiredMessage = getRequiredErrorMessage(inputType, {
    inlineError: errorMessage.required,
    configError: errorMessageFromConfig.required,
  });

  function withRequired(yupSchema) {
    if (isCheckboxBoolean) {
      // note: `false` is considered a valid boolean https://github.com/jquense/yup/issues/415#issuecomment-458154168
      return yupSchema.oneOf([true], requiredMessage).required(requiredMessage);
    }
    return yupSchema.required(requiredMessage);
  }
  function withMin(yupSchema) {
    return yupSchema.min(
      propertyFields.minimum,
      (message) =>
        errorMessage.minimum ??
        errorMessageFromConfig.minimum ??
        `Must be greater or equal to ${message.min}`
    );
  }

  function withMinLength(yupSchema) {
    return yupSchema.min(
      propertyFields.minLength,
      (message) =>
        errorMessage.minLength ??
        errorMessageFromConfig.minLength ??
        `Please insert at least ${message.min} characters`
    );
  }

  function withMax(yupSchema) {
    return yupSchema.max(
      propertyFields.maximum,
      (message) =>
        errorMessage.maximum ??
        errorMessageFromConfig.maximum ??
        `Must be smaller or equal to ${message.max}`
    );
  }

  function withMaxLength(yupSchema) {
    return yupSchema.max(
      propertyFields.maxLength,
      (message) =>
        errorMessage.maxLength ??
        errorMessageFromConfig.maxLength ??
        `Please insert up to ${message.max} characters`
    );
  }

  function withMatches(yupSchema) {
    return yupSchema.matches(
      propertyFields.pattern,
      () =>
        errorMessage.pattern ??
        errorMessageFromConfig.pattern ??
        `Must have a valid format. E.g. ${randomPlaceholder}`
    );
  }

  function withMaxFileSize(yupSchema) {
    return yupSchema.test(
      'isValidFileSize',
      errorMessage.maxFileSize ??
        errorMessageFromConfig.maxFileSize ??
        `File size too large. The limit is ${convertKbBytesToMB(propertyFields.maxFileSize)} MB.`,
      (files) => !files?.some((file) => convertBytesToKB(file.size) > propertyFields.maxFileSize)
    );
  }

  function withFileFormat(yupSchema) {
    return yupSchema.test(
      'isSupportedFormat',
      errorMessage.accept ??
        errorMessageFromConfig.accept ??
        `Unsupported file format. The acceptable formats are ${propertyFields.accept}.`,
      (files) =>
        files && files?.length > 0
          ? files.some((file) => {
              const fileType = file.name.split('.').pop();
              return propertyFields.accept.includes(fileType.toLowerCase());
            })
          : true
    );
  }

  function withConst(yupSchema) {
    return yupSchema.test(
      'isConst',
      errorMessage.const ??
        errorMessageFromConfig.const ??
        `The only accepted value is ${propertyFields.const}.`,
      (value) =>
        (propertyFields.required === false && value === undefined) ||
        value === null ||
        value === propertyFields.const
    );
  }

  function withBaseSchema() {
    const customErrorMsg = errorMessage.type || errorMessageFromConfig.type;
    if (customErrorMsg) {
      return baseSchema.typeError(customErrorMsg);
    }
    return baseSchema;
  }

  function buildFieldSetSchema(innerFields) {
    const fieldSetShape = {};
    innerFields.forEach((fieldSetfield) => {
      if (fieldSetfield.fields) {
        fieldSetShape[fieldSetfield.name] = object().shape(
          buildFieldSetSchema(fieldSetfield.fields)
        );
      } else {
        fieldSetShape[fieldSetfield.name] = buildYupSchema(
          {
            ...fieldSetfield,
            inputType: fieldSetfield.type,
          },
          config
        )();
      }
    });
    return fieldSetShape;
  }

  function buildGroupArraySchema() {
    return object().shape(
      propertyFields.nthFieldGroup.fields().reduce(
        (schema, groupArrayField) => ({
          ...schema,
          [groupArrayField.name]: buildYupSchema(groupArrayField, config)(),
        }),
        {}
      )
    );
  }

  const validators = [withBaseSchema];

  if (inputType === supportedTypes.GROUP_ARRAY) {
    // build schema for the items of a group array
    validators[0] = () => withBaseSchema().of(buildGroupArraySchema());
  } else if (inputType === supportedTypes.FIELDSET) {
    // build schema for field of a fieldset
    validators[0] = () => withBaseSchema().shape(buildFieldSetSchema(propertyFields.fields));
  }

  if (propertyFields.required) {
    validators.push(withRequired);
  }

  // support minimum with 0 value
  if (typeof propertyFields.minimum !== 'undefined') {
    validators.push(withMin);
  }

  // support minLength with 0 value
  if (typeof propertyFields.minLength !== 'undefined') {
    validators.push(withMinLength);
  }

  // support maximum with 0 value
  if (propertyFields.maximum !== undefined) {
    validators.push(withMax);
  }

  if (propertyFields.maxLength) {
    validators.push(withMaxLength);
  }

  if (propertyFields.pattern) {
    validators.push(withMatches);
  }

  if (propertyFields.maxFileSize) {
    validators.push(withMaxFileSize);
  }

  if (propertyFields.accept) {
    validators.push(withFileFormat);
  }

  // support const with 0 value
  if (typeof propertyFields.const !== 'undefined') {
    validators.push(withConst);
  }

  if (propertyFields.jsonLogicValidations) {
    propertyFields.jsonLogicValidations.forEach((id) =>
      validators.push(yupSchemaWithCustomJSONLogic({ field, id, logic, config }))
    );
  }

  return flow(validators);
}

// noSortEdges is the second parameter of shape() and ignores the order of the specified field names
// so that the field order does not matter when a field relies on another one via when()
// Docs https://github.com/jquense/yup#objectshapefields-object-nosortedges-arraystring-string-schema
// Explanation https://gitmemory.com/issue/jquense/yup/720/564591045
export function getNoSortEdges(fields = []) {
  return fields.reduce((list, field) => {
    if (field.noSortEdges) {
      list.push(field.name);
    }
    return list;
  }, []);
}

function getSchema(fields = [], config) {
  const newSchema = {};

  fields.forEach((field) => {
    if (field.schema) {
      if (field.name) {
        if (field.inputType === supportedTypes.FIELDSET) {
          // Fieldset validation schemas depend on the inner schemas of their fields,
          // so we need to rebuild it to take into account any of those updates.
          const fieldsetSchema = buildYupSchema(field, config)();
          newSchema[field.name] = fieldsetSchema;
        } else {
          newSchema[field.name] = field.schema;
        }
      } else {
        Object.assign(newSchema, getSchema(field.fields, config));
      }
    }
  });

  return newSchema;
}

/**
 * Returns the Yup schema structure of given fields.
 * These fields must be the same from
 * const { fields } = createHeadlessForm()
 * @param {Fields[]} fields - List of fields
 * @param {JsfConfig} config - Config
 * @returns
 */
export function buildCompleteYupSchema(fields, config) {
  return object().shape(getSchema(fields, config), getNoSortEdges(fields));
}<|MERGE_RESOLUTION|>--- conflicted
+++ resolved
@@ -60,13 +60,8 @@
 
 const yupSchemas = {
   text: validateOnlyStrings,
-<<<<<<< HEAD
-  radioOrSelectString: (options) =>
-    string()
-=======
-  radioOrSelect: (options) => {
+  radioOrSelectString: (options) => {
     return string()
->>>>>>> c3559e63
       .nullable()
       .transform((value) => {
         if (value === '') {
