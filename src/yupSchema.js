--- conflicted
+++ resolved
@@ -33,8 +33,7 @@
   );
 
 const yupSchemas = {
-<<<<<<< HEAD
-  text: string().trim().nullable(),
+  text: validateOnlyStrings,
   select: (options) =>
     string()
       .oneOf([...options, '']) // if we don't allow this whitespace, nullable won't work
@@ -45,11 +44,6 @@
       .oneOf([...options, ''])
       .trim()
       .nullable(),
-=======
-  text: validateOnlyStrings,
-  select: string().trim().nullable(),
-  radio: string().trim().nullable(),
->>>>>>> df6f8a01
   date: string()
     .nullable()
     .trim()
